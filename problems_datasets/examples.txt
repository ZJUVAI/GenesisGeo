orthocenter
a b c = triangle; h = on_tline b a c, on_tline c a b ? perp a h b c
orthocenter_aux
a b c = triangle; d = on_tline d b a c, on_tline d c a b; e = on_line e a c, on_line e b d ? perp a d b c
incenter_excenter
a b c = triangle a b c; d1 d2 d3 d = incenter2 a b c; e1 e2 e3 e = excenter2 a b c ? perp d c c e
euler
a b c = triangle a b c; h = orthocenter a b c; h1 = foot a b c; h2 = foot b c a; h3 = foot c a b; g1 g2 g3 g = centroid g1 g2 g3 g a b c; o = circle a b c ? coll h g o
pappus
a b = segment a b; p q = segment p q; c = on_line c a b; r = on_line r p q; x = on_line x a q, on_line x p b; y = on_line y a r, on_line y p c; z = on_line z b r, on_line z c q ? coll x y z
desargues
a p = segment a p; b q = segment b q; o = on_line o a p, on_line o b q; o c = segment o c; r = on_line r o c; x = on_line x b c, on_line x q r; y = on_line y a c, on_line y p r; z = on_line z a b, on_line z p q ? coll x y z
orthocenter_consequence
a b c = triangle; h = on_tline b a c, on_tline c a b; f = on_tline f c c b ? para a h f c
orthocenter_consequence_aux
a b c = triangle; d = on_tline d b a c, on_tline d c a b; e = on_line e a c, on_line e b d; f = on_tline f c b c ? para a d f c
imo_2004_p1
a b c = triangle a b c; o = midpoint o b c; m = on_circle m o b, on_line m a b; n = on_circle n o b, on_line n a c; r = angle_bisector r b a c, angle_bisector r m o n; o1 = circle o1 b m r; o2 = circle o2 c n r; p = on_circle p o1 r, on_circle p o2 r; k = on_bline k m n; l = eqdistance l k k a, eqdistance l o o a ? coll p b c
<<<<<<< HEAD
imo_2004_p1_generalized
a b c = triangle a b c; o = free o; m = on_circle m o b, on_line m a b; n = on_circle n o b, on_line n a c; r = angle_bisector r b a c, angle_bisector r m o n; o1 = circle o1 b m r; o2 = circle o2 c n r; p = on_circle p o1 r, on_circle p o2 r; k = on_bline k m n; l = eqdistance l k k a, eqdistance l o o a ? coll p b c
not_always_good
a b c = triangle a b c; o = free o; m = on_circle m o b, on_line m a b; n = on_circle n o b, on_line n a c; r = angle_bisector r b a c, angle_bisector r m o n ? perp n m o r
=======
r29_only
a b = segment a b; m = midpoint m a b; m1 = midpoint m1 m a ? eqratio m a a b m1 m m a
>>>>>>> af268d2a
testing_problem
p q = segment p q; a b = segment a b; o = on_line a b, on_line p q; d = on_aline d p q b o q ? para p d a b
rule_r29_not_found_disguise
a b = segment a b; m = midpoint m a b; m1 = midpoint m1 m a ? eqratio m a a b m1 m m a
rule_r29_not_found_explicit
a b = segment a b; m = midpoint m a b; c d = segment c d; n = midpoint n c d ? eqratio m a a b n c c d
find_r22
a b = segment a b; m = midpoint m a b; o = on_tline o m a b ? cong o a o b<|MERGE_RESOLUTION|>--- conflicted
+++ resolved
@@ -16,15 +16,12 @@
 a b c = triangle; d = on_tline d b a c, on_tline d c a b; e = on_line e a c, on_line e b d; f = on_tline f c b c ? para a d f c
 imo_2004_p1
 a b c = triangle a b c; o = midpoint o b c; m = on_circle m o b, on_line m a b; n = on_circle n o b, on_line n a c; r = angle_bisector r b a c, angle_bisector r m o n; o1 = circle o1 b m r; o2 = circle o2 c n r; p = on_circle p o1 r, on_circle p o2 r; k = on_bline k m n; l = eqdistance l k k a, eqdistance l o o a ? coll p b c
-<<<<<<< HEAD
 imo_2004_p1_generalized
 a b c = triangle a b c; o = free o; m = on_circle m o b, on_line m a b; n = on_circle n o b, on_line n a c; r = angle_bisector r b a c, angle_bisector r m o n; o1 = circle o1 b m r; o2 = circle o2 c n r; p = on_circle p o1 r, on_circle p o2 r; k = on_bline k m n; l = eqdistance l k k a, eqdistance l o o a ? coll p b c
 not_always_good
 a b c = triangle a b c; o = free o; m = on_circle m o b, on_line m a b; n = on_circle n o b, on_line n a c; r = angle_bisector r b a c, angle_bisector r m o n ? perp n m o r
-=======
 r29_only
 a b = segment a b; m = midpoint m a b; m1 = midpoint m1 m a ? eqratio m a a b m1 m m a
->>>>>>> af268d2a
 testing_problem
 p q = segment p q; a b = segment a b; o = on_line a b, on_line p q; d = on_aline d p q b o q ? para p d a b
 rule_r29_not_found_disguise
