--- conflicted
+++ resolved
@@ -2,27 +2,7 @@
 from typing import TYPE_CHECKING
 
 
-<<<<<<< HEAD
-from geosolver.predicates import Predicate
-from geosolver.dependencies.caching import DependencyCache, hashed
-from geosolver.geometry import (
-    Angle,
-    Direction,
-    Line,
-    Point,
-    Ratio,
-    all_angles,
-    all_ratios,
-    bfs_backtrack,
-    circle_of_and_why,
-    is_equal,
-    line_of_and_why,
-    why_equal,
-)
-from geosolver.problem import CONSTRUCTION_RULE, Construction
-=======
 from geosolver.problem import CONSTRUCTION_RULE
->>>>>>> 0dd997d1
 
 
 if TYPE_CHECKING:
@@ -40,8 +20,8 @@
 
         self._stat = None
         self.trace = None
-<<<<<<< HEAD
-        self.hash_mem = None
+        self.trace2 = None
+        self.algebra = None
 
     def _find(
         self, dep_hashed: tuple[str, ...], f_visited: set = set()
@@ -49,22 +29,8 @@
         f_visited.add(self.hashed())
         if self.hashed() == dep_hashed:
             return self, f_visited
-=======
-        self.trace2 = None
-        self.algebra = None
->>>>>>> 0dd997d1
 
         for w in self.why:
-<<<<<<< HEAD
-            if w.hashed() not in f_visited:
-                f, f_visited_w = w._find(dep_hashed, f_visited=f_visited)
-                if f is not None:
-                    return f, f_visited_w
-        return None, None
-
-    def remove_loop(self) -> "Dependency":
-        f, _ = self._find(self.hashed(), f_visited=set())
-=======
             f = w._find(dep_hashed)
             if f:
                 return f
@@ -73,7 +39,6 @@
 
     def remove_loop(self) -> "Dependency":
         f = self._find(self.statement.hash_tuple)
->>>>>>> 0dd997d1
         if f:
             return f
         return self
@@ -88,724 +53,4 @@
         assert self.rule_name == CONSTRUCTION_RULE, self.rule_name
         dep = Dependency(statement, self.rule_name, self.level)
         dep.why = list(self.why)
-<<<<<<< HEAD
-        return dep
-
-    def why_me(
-        self,
-        symbols_graph: "SymbolsGraph",
-        statements_checker: "StatementChecker",
-        dependency_cache: "DependencyCache",
-        level: int,
-    ) -> None:
-        """Figure out the dependencies predicates of self."""
-        why_dependency(self, symbols_graph, statements_checker, dependency_cache, level)
-
-    def why_me_or_cache(
-        self,
-        symbols_graph: "SymbolsGraph",
-        statements_checker: "StatementChecker",
-        dependency_cache: "DependencyCache",
-        level: int,
-    ) -> "Dependency":
-        cached_dep = dependency_cache.get_cached(self)
-
-        if cached_dep is not None:
-            return cached_dep
-        self.why_me(symbols_graph, statements_checker, dependency_cache, level)
-        return self
-
-    def hashed(self, rename: bool = False) -> tuple[str, ...]:
-        if self.hash_mem is None:
-            self.hash_mem = hashed(self.name, self.args, rename=rename)
-        return self.hash_mem
-
-
-def why_dependency(
-    dep: "Dependency",
-    symbols_graph: "SymbolsGraph",
-    statements_checker: "StatementChecker",
-    dependency_cache: "DependencyCache",
-    level: int,
-) -> None:
-    cached_me = dependency_cache.get(dep.name, dep.args)
-
-    if cached_me is not None:
-        dep.why = cached_me.why
-        dep.rule_name = cached_me.rule_name
-        return
-
-    if dep.name == Predicate.PARALLEL.value:
-        a, b, c, d = dep.args
-        if {a, b} == {c, d}:
-            dep.why = []
-            return
-
-        ab = symbols_graph.get_line(a, b)
-        cd = symbols_graph.get_line(c, d)
-        if ab == cd:
-            if {a, b} == {c, d}:
-                dep.why = []
-                dep.rule_name = ""
-                return
-            dep = Dependency(Predicate.COLLINEAR.value, list({a, b, c, d}), "t??", None)
-            dep.why = [
-                dep.why_me_or_cache(
-                    symbols_graph, statements_checker, dependency_cache, level
-                )
-            ]
-            return
-
-        for (x, y), xy in zip([(a, b), (c, d)], [ab, cd]):
-            x_, y_ = xy.points
-            if {x, y} == {x_, y_}:
-                continue
-            d = Dependency(Predicate.COLLINEAR_X.value, [x, y, x_, y_], None, level)
-            dep.why += [
-                d.why_me_or_cache(
-                    symbols_graph, statements_checker, dependency_cache, level
-                )
-            ]
-
-        whypara = why_equal(ab, cd)
-        dep.why += whypara
-
-    elif dep.name == Predicate.MIDPOINT.value:
-        m, a, b = dep.args
-        ma = symbols_graph.get_segment(m, a)
-        mb = symbols_graph.get_segment(m, b)
-        dep = Dependency(
-            Predicate.COLLINEAR.value, [m, a, b], None, None
-        ).why_me_or_cache(symbols_graph, statements_checker, dependency_cache, None)
-        dep.why = [dep] + why_equal(ma, mb, level)
-
-    elif dep.name == Predicate.PERPENDICULAR.value:
-        a, b, c, d = dep.args
-        ab = symbols_graph.get_line(a, b)
-        cd = symbols_graph.get_line(c, d)
-        for (x, y), xy in zip([(a, b), (c, d)], [ab, cd]):
-            x_, y_ = xy.points
-            if {x, y} == {x_, y_}:
-                continue
-            d = Dependency(Predicate.COLLINEAR_X.value, [x, y, x_, y_], None, level)
-            dep.why += [
-                d.why_me_or_cache(
-                    symbols_graph, statements_checker, dependency_cache, level
-                )
-            ]
-
-        _, why = why_eqangle(ab._val, cd._val, cd._val, ab._val, level)
-        a, b = ab.points
-        c, d = cd.points
-
-        if hashed(dep.name, [a, b, c, d]) != dep.hashed():
-            d = Dependency(dep.name, [a, b, c, d], None, level)
-            d.why = why
-            why = [d]
-
-        dep.why += why
-
-    elif dep.name == Predicate.CONGRUENT.value:
-        a, b, c, d = dep.args
-        ab = symbols_graph.get_segment(a, b)
-        cd = symbols_graph.get_segment(c, d)
-
-        dep.why = why_equal(ab, cd, level)
-
-    elif dep.name == Predicate.COLLINEAR.value:
-        _, why = line_of_and_why(dep.args, level)
-        dep.why = why
-
-    elif dep.name == Predicate.COLLINEAR_X.value:
-        if statements_checker.check_coll(dep.args):
-            args = list(set(dep.args))
-            cached_dep = dependency_cache.get(Predicate.COLLINEAR.value, args)
-            if cached_dep is not None:
-                dep.why = [cached_dep]
-                dep.rule_name = ""
-                return
-            _, dep.why = line_of_and_why(args, level)
-        else:
-            dep.name = Predicate.PARALLEL.value
-            dep.why_me(symbols_graph, statements_checker, dependency_cache, level)
-
-    elif dep.name == Predicate.CYCLIC.value:
-        _, why = circle_of_and_why(dep.args, level)
-        dep.why = why
-
-    elif dep.name == Predicate.CIRCLE.value:
-        o, a, b, c = dep.args
-        oa = symbols_graph.get_segment(o, a)
-        ob = symbols_graph.get_segment(o, b)
-        oc = symbols_graph.get_segment(o, c)
-        dep.why = why_equal(oa, ob, level) + why_equal(oa, oc, level)
-
-    elif dep.name in [Predicate.EQANGLE.value, Predicate.EQANGLE6.value]:
-        a, b, c, d, m, n, p, q = dep.args
-
-        ab, why1 = symbols_graph.get_line_thru_pair_why(a, b)
-        cd, why2 = symbols_graph.get_line_thru_pair_why(c, d)
-        mn, why3 = symbols_graph.get_line_thru_pair_why(m, n)
-        pq, why4 = symbols_graph.get_line_thru_pair_why(p, q)
-
-        if ab is None or cd is None or mn is None or pq is None:
-            if {a, b} == {m, n}:
-                d = Dependency(Predicate.PARALLEL.value, [c, d, p, q], None, level)
-                dep.why = [
-                    d.why_me_or_cache(
-                        symbols_graph, statements_checker, dependency_cache, level
-                    )
-                ]
-            if {a, b} == {c, d}:
-                d = Dependency(Predicate.PARALLEL.value, [p, q, m, n], None, level)
-                dep.why = [
-                    d.why_me_or_cache(
-                        symbols_graph, statements_checker, dependency_cache, level
-                    )
-                ]
-            if {c, d} == {p, q}:
-                d = Dependency(Predicate.PARALLEL.value, [a, b, m, n], None, level)
-                dep.why = [
-                    d.why_me_or_cache(
-                        symbols_graph, statements_checker, dependency_cache, level
-                    )
-                ]
-            if {p, q} == {m, n}:
-                d = Dependency(Predicate.PARALLEL.value, [a, b, c, d], None, level)
-                dep.why = [
-                    d.why_me_or_cache(
-                        symbols_graph, statements_checker, dependency_cache, level
-                    )
-                ]
-            return
-
-        for (x, y), xy, whyxy in zip(
-            [(a, b), (c, d), (m, n), (p, q)],
-            [ab, cd, mn, pq],
-            [why1, why2, why3, why4],
-        ):
-            x_, y_ = xy.points
-            if {x, y} == {x_, y_}:
-                continue
-            d = Dependency(Predicate.COLLINEAR_X.value, [x, y, x_, y_], None, level)
-            d.why = whyxy
-            dep.why += [d]
-
-        a, b = ab.points
-        c, d = cd.points
-        m, n = mn.points
-        p, q = pq.points
-        diff = hashed(dep.name, [a, b, c, d, m, n, p, q]) != dep.hashed()
-
-        whyeqangle = None
-        if ab._val and cd._val and mn._val and pq._val:
-            whyeqangle = why_eqangle(ab._val, cd._val, mn._val, pq._val, level)
-
-        if whyeqangle:
-            (dab, dcd, dmn, dpq), whyeqangle = whyeqangle
-            if diff:
-                d = Dependency(
-                    Predicate.EQANGLE.value, [a, b, c, d, m, n, p, q], None, level
-                )
-                d.why = whyeqangle
-                whyeqangle = [d]
-            dep.why += whyeqangle
-
-        else:
-            if (ab == cd and mn == pq) or (ab == mn and cd == pq):
-                dep.why += []
-            elif ab == mn:
-                dep.why += maybe_make_equal_pairs(
-                    a,
-                    b,
-                    c,
-                    d,
-                    m,
-                    n,
-                    p,
-                    q,
-                    ab,
-                    mn,
-                    symbols_graph,
-                    statements_checker,
-                    dependency_cache,
-                    level,
-                )
-            elif cd == pq:
-                dep.why += maybe_make_equal_pairs(
-                    c,
-                    d,
-                    a,
-                    b,
-                    p,
-                    q,
-                    m,
-                    n,
-                    cd,
-                    pq,
-                    symbols_graph,
-                    statements_checker,
-                    dependency_cache,
-                    level,
-                )
-            elif ab == cd:
-                dep.why += maybe_make_equal_pairs(
-                    a,
-                    b,
-                    m,
-                    n,
-                    c,
-                    d,
-                    p,
-                    q,
-                    ab,
-                    cd,
-                    symbols_graph,
-                    statements_checker,
-                    dependency_cache,
-                    level,
-                )
-            elif mn == pq:
-                dep.why += maybe_make_equal_pairs(
-                    m,
-                    n,
-                    a,
-                    b,
-                    p,
-                    q,
-                    c,
-                    d,
-                    mn,
-                    pq,
-                    symbols_graph,
-                    statements_checker,
-                    dependency_cache,
-                    level,
-                )
-            elif is_equal(ab, mn) or is_equal(cd, pq):
-                dep1 = Dependency(Predicate.PARALLEL.value, [a, b, m, n], None, level)
-                dep1.why_me(symbols_graph, statements_checker, dependency_cache, level)
-                dep2 = Dependency(Predicate.PARALLEL.value, [c, d, p, q], None, level)
-                dep2.why_me(symbols_graph, statements_checker, dependency_cache, level)
-                dep.why += [dep1, dep2]
-            elif is_equal(ab, cd) or is_equal(mn, pq):
-                dep1 = Dependency(Predicate.PARALLEL.value, [a, b, c, d], None, level)
-                dep1.why_me(symbols_graph, statements_checker, dependency_cache, level)
-                dep2 = Dependency(Predicate.PARALLEL.value, [m, n, p, q], None, level)
-                dep2.why_me(symbols_graph, statements_checker, dependency_cache, level)
-                dep.why += [dep1, dep2]
-            elif ab._val and cd._val and mn._val and pq._val:
-                dep.why = why_eqangle(ab._val, cd._val, mn._val, pq._val, level)
-
-    elif dep.name in [Predicate.EQRATIO.value, Predicate.EQRATIO6.value]:
-        why_me_eqratio(dep, symbols_graph, statements_checker, dependency_cache, level)
-    elif dep.name == Predicate.EQRATIO3.value:
-        a, b, c, d, m, n = dep.args
-        dep1 = Dependency(Predicate.PARALLEL.value, [a, b, c, d], "", level)
-        dep1.why_me(symbols_graph, statements_checker, dependency_cache, level)
-        dep2 = Dependency(Predicate.COLLINEAR.value, [m, a, c], "", level)
-        dep2.why_me(symbols_graph, statements_checker, dependency_cache, level)
-        dep3 = Dependency(Predicate.COLLINEAR.value, [n, b, d], "", level)
-        dep3.why_me(symbols_graph, statements_checker, dependency_cache, level)
-        dep.rule_name = "r07"
-        dep.why = [dep1, dep2, dep3]
-
-    elif dep.name in [
-        Predicate.DIFFERENT.value,
-        Predicate.NON_PARALLEL.value,
-        Predicate.NON_PERPENDICULAR.value,
-        Predicate.NON_COLLINEAR.value,
-        Predicate.SAMESIDE.value,
-    ]:
-        dep.why = []
-
-    elif dep.name == Predicate.SIMILAR_TRIANGLE.value:
-        a, b, c, x, y, z = dep.args
-        dep1 = Dependency(Predicate.EQANGLE.value, [a, b, a, c, x, y, x, z], "", level)
-        dep1.why_me(symbols_graph, statements_checker, dependency_cache, level)
-        dep2 = Dependency(Predicate.EQANGLE.value, [b, a, b, c, y, x, y, z], "", level)
-        dep2.why_me(symbols_graph, statements_checker, dependency_cache, level)
-        dep.rule_name = "r34"
-        dep.why = [dep1, dep2]
-    elif dep.name == Predicate.SIMILAR_TRIANGLE_BOTH.value:
-        a, b, c, p, q, r = dep.args
-        dep1 = Dependency(Predicate.EQRATIO.value, [b, a, b, c, q, p, q, r], "", level)
-        dep1.why_me(symbols_graph, statements_checker, dependency_cache, level)
-        dep2 = Dependency(Predicate.EQRATIO.value, [c, a, c, b, r, p, r, q], "", level)
-        dep2.why_me(symbols_graph, statements_checker, dependency_cache, level)
-        dep.rule_name = "r38"
-        dep.why = [dep1, dep2]
-
-    elif dep.name in [
-        Predicate.CONTRI_TRIANGLE.value,
-        Predicate.CONTRI_TRIANGLE_REFLECTED.value,
-        Predicate.CONTRI_TRIANGLE_BOTH.value,
-    ]:
-        a, b, c, x, y, z = dep.args
-        dep1 = Dependency(Predicate.CONGRUENT.value, [a, b, x, y], "", level)
-        dep1.why_me(symbols_graph, statements_checker, dependency_cache, level)
-        dep2 = Dependency(Predicate.CONGRUENT.value, [b, c, y, z], "", level)
-        dep2.why_me(symbols_graph, statements_checker, dependency_cache, level)
-        dep3 = Dependency(Predicate.CONGRUENT.value, [c, a, z, x], "", level)
-        dep3.why_me(symbols_graph, statements_checker, dependency_cache, level)
-        dep.rule_name = "r32"
-        dep.why = [dep1, dep2, dep3]
-
-    elif dep.name == Predicate.IND.value:
-        pass
-
-    elif dep.name == Predicate.CONSTANT_ANGLE.value:
-        a, b, c, d, ang0 = dep.args
-
-        measure = ang0._val
-
-        for ang in measure.neighbors(Angle):
-            if ang == ang0:
-                continue
-            d1, d2 = ang._d
-            l1, l2 = d1._obj, d2._obj
-            (a1, b1), (c1, d1) = l1.points, l2.points
-
-            if not statements_checker.check_para_or_coll(
-                [a, b, a1, b1]
-            ) or not statements_checker.check_para_or_coll([c, d, c1, d1]):
-                continue
-
-            dep.why = []
-            for args in [(a, b, a1, b1), (c, d, c1, d1)]:
-                if statements_checker.check_coll(args):
-                    if len(set(args)) > 2:
-                        dep = Dependency(Predicate.COLLINEAR.value, args, None, None)
-                        dep.why.append(
-                            dep.why_me_or_cache(
-                                symbols_graph,
-                                statements_checker,
-                                dependency_cache,
-                                level,
-                            )
-                        )
-                else:
-                    dep = Dependency(Predicate.PARALLEL.value, args, None, None)
-                    dep.why.append(
-                        dep.why_me_or_cache(
-                            symbols_graph, statements_checker, dependency_cache, level
-                        )
-                    )
-
-            dep.why += why_equal(ang, ang0)
-            break
-
-    elif dep.name == Predicate.CONSTANT_RATIO.value:
-        a, b, c, d, rat0 = dep.args
-
-        val = rat0._val
-
-        for rat in val.neighbors(Ratio):
-            if rat == rat0:
-                continue
-            l1, l2 = rat._l
-            s1, s2 = l1._obj, l2._obj
-            (a1, b1), (c1, d1) = list(s1.points), list(s2.points)
-
-            if not statements_checker.check_cong(
-                [a, b, a1, b1]
-            ) or not statements_checker.check_cong([c, d, c1, d1]):
-                continue
-
-            dep.why = []
-            for args in [(a, b, a1, b1), (c, d, c1, d1)]:
-                if len(set(args)) > 2:
-                    dep = Dependency(Predicate.CONGRUENT.value, args, None, None)
-                    dep.why.append(
-                        dep.why_me_or_cache(
-                            symbols_graph, statements_checker, dependency_cache, level
-                        )
-                    )
-
-            dep.why += why_equal(rat, rat0)
-            break
-
-    else:
-        raise ValueError("Not recognize", dep.name)
-
-
-def why_eqratio(
-    d1: Direction,
-    d2: Direction,
-    d3: Direction,
-    d4: Direction,
-    level: int,
-) -> list[Dependency]:
-    """Why two ratios are equal, returns a Dependency objects."""
-    all12 = list(all_ratios(d1, d2, level))
-    all34 = list(all_ratios(d3, d4, level))
-
-    min_why = None
-    for ang12, d1s, d2s in all12:
-        for ang34, d3s, d4s in all34:
-            why0 = why_equal(ang12, ang34, level)
-            if why0 is None:
-                continue
-            d1_, d2_ = ang12._l
-            d3_, d4_ = ang34._l
-            why1 = bfs_backtrack(d1, [d1_], d1s)
-            why2 = bfs_backtrack(d2, [d2_], d2s)
-            why3 = bfs_backtrack(d3, [d3_], d3s)
-            why4 = bfs_backtrack(d4, [d4_], d4s)
-            why = why0 + why1 + why2 + why3 + why4
-            if min_why is None or len(why) < len(min_why[0]):
-                min_why = why, ang12, ang34, why0, why1, why2, why3, why4
-
-    if min_why is None:
-        return None
-
-    _, ang12, ang34, why0, why1, why2, why3, why4 = min_why
-    d1_, d2_ = ang12._l
-    d3_, d4_ = ang34._l
-
-    if d1 == d1_ and d2 == d2_ and d3 == d3_ and d4 == d4_:
-        return why0
-
-    (a_, b_), (c_, d_) = d1_._obj.points, d2_._obj.points
-    (e_, f_), (g_, h_) = d3_._obj.points, d4_._obj.points
-    deps = []
-    if why0:
-        dep = Dependency(
-            Predicate.EQRATIO.value, [a_, b_, c_, d_, e_, f_, g_, h_], "", level
-        )
-        dep.why = why0
-        deps.append(dep)
-
-    (a, b), (c, d) = d1._obj.points, d2._obj.points
-    (e, f), (g, h) = d3._obj.points, d4._obj.points
-    for why, (x, y), (x_, y_) in zip(
-        [why1, why2, why3, why4],
-        [(a, b), (c, d), (e, f), (g, h)],
-        [(a_, b_), (c_, d_), (e_, f_), (g_, h_)],
-    ):
-        if why:
-            dep = Dependency(Predicate.CONGRUENT.value, [x, y, x_, y_], "", level)
-            dep.why = why
-            deps.append(dep)
-
-    return deps
-
-
-def why_eqangle(
-    d1: Direction,
-    d2: Direction,
-    d3: Direction,
-    d4: Direction,
-    level: int,
-    verbose: bool = False,
-) -> list[Dependency]:
-    """Why two angles are equal, returns a Dependency objects."""
-    all12 = list(all_angles(d1, d2, level))
-    all34 = list(all_angles(d3, d4, level))
-
-    min_why = None
-    for ang12, d1s, d2s in all12:
-        for ang34, d3s, d4s in all34:
-            why0 = why_equal(ang12, ang34, level)
-            if why0 is None:
-                continue
-            d1_, d2_ = ang12._d
-            d3_, d4_ = ang34._d
-            why1 = bfs_backtrack(d1, [d1_], d1s)
-            why2 = bfs_backtrack(d2, [d2_], d2s)
-            why3 = bfs_backtrack(d3, [d3_], d3s)
-            why4 = bfs_backtrack(d4, [d4_], d4s)
-            why = why0 + why1 + why2 + why3 + why4
-            if min_why is None or len(why) < len(min_why[0]):
-                min_why = why, ang12, ang34, why0, why1, why2, why3, why4
-
-    if min_why is None:
-        return None
-
-    _, ang12, ang34, why0, why1, why2, why3, why4 = min_why
-    why0 = why_equal(ang12, ang34, level)
-    d1_, d2_ = ang12._d
-    d3_, d4_ = ang34._d
-
-    if d1 == d1_ and d2 == d2_ and d3 == d3_ and d4 == d4_:
-        return (d1_, d2_, d3_, d4_), why0
-
-    (a_, b_), (c_, d_) = d1_._obj.points, d2_._obj.points
-    (e_, f_), (g_, h_) = d3_._obj.points, d4_._obj.points
-    deps = []
-    if why0:
-        dep = Dependency(
-            Predicate.EQANGLE.value, [a_, b_, c_, d_, e_, f_, g_, h_], "", None
-        )
-        dep.why = why0
-        deps.append(dep)
-
-    (a, b), (c, d) = d1._obj.points, d2._obj.points
-    (e, f), (g, h) = d3._obj.points, d4._obj.points
-    for why, d_xy, (x, y), d_xy_, (x_, y_) in zip(
-        [why1, why2, why3, why4],
-        [d1, d2, d3, d4],
-        [(a, b), (c, d), (e, f), (g, h)],
-        [d1_, d2_, d3_, d4_],
-        [(a_, b_), (c_, d_), (e_, f_), (g_, h_)],
-    ):
-        xy, xy_ = d_xy._obj, d_xy_._obj
-        if why:
-            if xy == xy_:
-                name = Predicate.COLLINEAR_X.value
-            else:
-                name = Predicate.PARALLEL.value
-            dep = Dependency(name, [x_, y_, x, y], "", None)
-            dep.why = why
-            deps.append(dep)
-
-    return (d1_, d2_, d3_, d4_), deps
-
-
-def maybe_make_equal_pairs(
-    a: Point,
-    b: Point,
-    c: Point,
-    d: Point,
-    m: Point,
-    n: Point,
-    p: Point,
-    q: Point,
-    ab: Line,
-    mn: Line,
-    symbols_graph: "SymbolsGraph",
-    statements_checker: "StatementChecker",
-    dependency_cache: "DependencyCache",
-    level: int,
-) -> list["Dependency"]:
-    """Make a-b:c-d==m-n:p-q in case a-b==m-n or c-d==p-q."""
-    if ab != mn:
-        return
-    why = []
-    eqname = (
-        Predicate.PARALLEL.value if isinstance(ab, Line) else Predicate.CONGRUENT.value
-    )
-    colls = [a, b, m, n]
-    if len(set(colls)) > 2 and eqname == Predicate.PARALLEL.value:
-        dep = Dependency(Predicate.COLLINEAR_X.value, colls, None, level)
-        dep.why_me(symbols_graph, statements_checker, dependency_cache, level)
-        why += [dep]
-
-    dep = Dependency(eqname, [c, d, p, q], None, level)
-    dep.why_me(symbols_graph, statements_checker, dependency_cache, level)
-    why += [dep]
-    return why
-
-
-def why_me_eqratio(
-    dep: "Dependency",
-    symbols_graph: "SymbolsGraph",
-    statements_checker: "StatementChecker",
-    dependency_cache: "DependencyCache",
-    level: int,
-):
-    a, b, c, d, m, n, p, q = dep.args
-    ab = symbols_graph.get_segment(a, b)
-    cd = symbols_graph.get_segment(c, d)
-    mn = symbols_graph.get_segment(m, n)
-    pq = symbols_graph.get_segment(p, q)
-
-    if ab is None or cd is None or mn is None or pq is None:
-        if {a, b} == {m, n}:
-            d = Dependency(Predicate.CONGRUENT.value, [c, d, p, q], None, level)
-            dep.why = [
-                d.why_me_or_cache(
-                    symbols_graph, statements_checker, dependency_cache, level
-                )
-            ]
-        if {a, b} == {c, d}:
-            d = Dependency(Predicate.CONGRUENT.value, [p, q, m, n], None, level)
-            dep.why = [
-                d.why_me_or_cache(
-                    symbols_graph, statements_checker, dependency_cache, level
-                )
-            ]
-        if {c, d} == {p, q}:
-            d = Dependency(Predicate.CONGRUENT.value, [a, b, m, n], None, level)
-            dep.why = [
-                d.why_me_or_cache(
-                    symbols_graph, statements_checker, dependency_cache, level
-                )
-            ]
-        if {p, q} == {m, n}:
-            d = Dependency(Predicate.CONGRUENT.value, [a, b, c, d], None, level)
-            dep.why = [
-                d.why_me_or_cache(
-                    symbols_graph, statements_checker, dependency_cache, level
-                )
-            ]
-        return
-
-    if ab._val and cd._val and mn._val and pq._val:
-        dep.why = why_eqratio(ab._val, cd._val, mn._val, pq._val, level)
-
-    if dep.why is None:
-        dep.why = []
-        if (ab == cd and mn == pq) or (ab == mn and cd == pq):
-            dep.why = []
-        elif ab == mn:
-            points = [a, b, c, d, m, n, p, q]
-            lines = [ab, mn]
-            dep.why += maybe_make_equal_pairs(
-                *points,
-                *lines,
-                symbols_graph,
-                statements_checker,
-                dependency_cache,
-                level,
-            )
-        elif cd == pq:
-            points = [c, d, a, b, p, q, m, n]
-            lines = [cd, pq]
-            dep.why += maybe_make_equal_pairs(
-                *points,
-                *lines,
-                symbols_graph,
-                statements_checker,
-                dependency_cache,
-                level,
-            )
-        elif ab == cd:
-            points = [a, b, m, n, c, d, p, q]
-            lines = [ab, cd]
-            dep.why += maybe_make_equal_pairs(
-                *points,
-                *lines,
-                symbols_graph,
-                statements_checker,
-                dependency_cache,
-                level,
-            )
-        elif mn == pq:
-            points = [m, n, a, b, p, q, c, d]
-            lines = [mn, pq]
-            dep.why += maybe_make_equal_pairs(
-                *points,
-                *lines,
-                symbols_graph,
-                statements_checker,
-                dependency_cache,
-                level,
-            )
-        elif is_equal(ab, mn) or is_equal(cd, pq):
-            dep1 = Dependency(Predicate.CONGRUENT.value, [a, b, m, n], None, level)
-            dep1.why_me(symbols_graph, statements_checker, dependency_cache, level)
-            dep2 = Dependency(Predicate.CONGRUENT.value, [c, d, p, q], None, level)
-            dep2.why_me(symbols_graph, statements_checker, dependency_cache, level)
-            dep.why += [dep1, dep2]
-        elif is_equal(ab, cd) or is_equal(mn, pq):
-            dep1 = Dependency(Predicate.CONGRUENT.value, [a, b, c, d], None, level)
-            dep1.why_me(symbols_graph, statements_checker, dependency_cache, level)
-            dep2 = Dependency(Predicate.CONGRUENT.value, [m, n, p, q], None, level)
-            dep2.why_me(symbols_graph, statements_checker, dependency_cache, level)
-            dep.why += [dep1, dep2]
-        elif ab._val and cd._val and mn._val and pq._val:
-            dep.why = why_eqangle(ab._val, cd._val, mn._val, pq._val, level)
-=======
-        return dep
->>>>>>> 0dd997d1
+        return dep