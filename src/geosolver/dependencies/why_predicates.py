--- conflicted
+++ resolved
@@ -1,5 +1,4 @@
 from __future__ import annotations
-from collections import defaultdict
 from typing import TYPE_CHECKING, Optional, TypeVar
 
 
@@ -10,501 +9,17 @@
 from geosolver.dependencies.dependency import Dependency
 from geosolver.geometry import Line, Symbol, Point
 
-<<<<<<< HEAD
 
 if TYPE_CHECKING:
     from geosolver.dependencies.why_graph import DependencyGraph
-=======
-if TYPE_CHECKING:
-    from geosolver.dependencies.why_graph import DependencyGraph
-
-
-def why_dependency(
-    dependency_graph: "DependencyGraph",
-    statement: "Statement",
-    use_cache: bool = True,
-) -> tuple[Reason, list[Dependency]]:
-    if use_cache:
-        cached_me = dependency_graph.dependency_cache.get(statement)
-        if cached_me is not None:
-            return cached_me.reason, cached_me.why
-
-    predicate = Predicate(statement.name)
-    reason = Reason(f"why_{predicate.value}_resolution")
-
-    if predicate is Predicate.IND:
-        return reason, []
-
-    why_predicate = PREDICATE_TO_WHY[predicate]
-    _reason, why = why_predicate(dependency_graph, statement)
-    if _reason is not None:
-        reason = _reason
-    return reason, why
->>>>>>> e30e78ed
 
 
 def why_equal(x: Symbol, y: Symbol) -> list[Dependency]:
     if x == y:
         return []
-    if not x._val or not y._val:
-        return None
-    if x._val == y._val:
-        return []
-    return x._val.why_equal([y._val])
+    return x.why_equal([y])
 
 
-<<<<<<< HEAD
-def line_of_and_why(
-=======
-def _why_para(
-    dependency_graph: "DependencyGraph", statement: "Statement"
-) -> tuple[Optional[Reason], list[Dependency]]:
-    a, b, c, d = statement.args
-
-    if {a, b} == {c, d}:
-        return []
-
-    ab = dependency_graph.symbols_graph.get_line(a, b)
-    cd = dependency_graph.symbols_graph.get_line(c, d)
-    if ab == cd:
-        if {a, b} == {c, d}:
-            return None, []
-
-        coll = Statement(Predicate.COLLINEAR, list({a, b, c, d}))
-        coll_dep = dependency_graph.build_resolved_dependency(coll, use_cache=False)
-        return None, [coll_dep]
-
-    whypara = []
-    for (x, y), xy in zip([(a, b), (c, d)], [ab, cd]):
-        x_, y_ = xy.points
-        if {x, y} == {x_, y_}:
-            continue
-        collx = Statement(Predicate.COLLINEAR_X, [x, y, x_, y_])
-        collx_dep = dependency_graph.build_resolved_dependency(collx, use_cache=False)
-        whypara.append(collx_dep)
-
-    return None, whypara + _why_equal(ab, cd)
-
-
-def _why_midpoint(
-    dependency_graph: "DependencyGraph", statement: "Statement"
-) -> tuple[Optional[Reason], list[Dependency]]:
-    m, a, b = statement.args
-    ma = dependency_graph.symbols_graph.get_segment(m, a)
-    mb = dependency_graph.symbols_graph.get_segment(m, b)
-    coll = Statement(Predicate.COLLINEAR, [m, a, b])
-    coll_dep = dependency_graph.build_resolved_dependency(coll, use_cache=False)
-    return None, [coll_dep] + _why_equal(ma, mb)
-
-
-def _why_perp(
-    dependency_graph: "DependencyGraph", statement: "Statement"
-) -> tuple[Optional[Reason], list[Dependency]]:
-    a, b, c, d = statement.args
-    ab = dependency_graph.symbols_graph.get_line(a, b)
-    cd = dependency_graph.symbols_graph.get_line(c, d)
-
-    why_perp = []
-    for (x, y), xy in zip([(a, b), (c, d)], [ab, cd]):
-        if xy is None:
-            raise ValueError(
-                f"Line {x.name.capitalize()}{y.name.capitalize()} does not exist"
-            )
-
-        x_, y_ = xy.points
-
-        if {x, y} == {x_, y_}:
-            continue
-        collx = Statement(Predicate.COLLINEAR_X, [x, y, x_, y_])
-        why_perp.append(
-            dependency_graph.build_resolved_dependency(collx, use_cache=False)
-        )
-
-    why_eqangle = _why_eqangle_directions(
-        dependency_graph, ab._val, cd._val, cd._val, ab._val
-    )
-    a, b = ab.points
-    c, d = cd.points
-
-    perp_repr = Statement(statement.name, [a, b, c, d])
-    if perp_repr.hash_tuple != statement.hash_tuple:
-        perp_repr_dep = dependency_graph.build_dependency_from_statement(
-            perp_repr, why=why_eqangle, reason=Reason("_why_perp_repr")
-        )
-        why_eqangle = [perp_repr_dep]
-
-    if why_eqangle:
-        why_perp += why_eqangle
-    return None, why_perp
-
-
-def _why_cong(
-    dependency_graph: "DependencyGraph", statement: "Statement"
-) -> tuple[Optional[Reason], list[Dependency]]:
-    a, b, c, d = statement.args
-    ab = dependency_graph.symbols_graph.get_segment(a, b)
-    cd = dependency_graph.symbols_graph.get_segment(c, d)
-    return None, _why_equal(ab, cd)
-
-
-def _why_coll(
-    dependency_graph: "DependencyGraph", statement: "Statement"
-) -> tuple[Optional[Reason], list[Dependency]]:
-    _, why = _line_of_and_why(statement.args)
-    return None, why
-
-
-def _why_collx(
-    dependency_graph: "DependencyGraph", statement: "Statement"
-) -> tuple[Optional[Reason], list[Dependency]]:
-    if dependency_graph.statements_checker.check_coll(statement.args):
-        args = list(set(statement.args))
-        coll = Statement(Predicate.COLLINEAR, args)
-        cached_dep = dependency_graph.dependency_cache.get(coll)
-        if cached_dep is not None:
-            return None, [cached_dep]
-        _, why = _line_of_and_why(args)
-        return None, why
-
-    para = Statement(Predicate.PARALLEL, statement.args)
-    return _why_para(dependency_graph, para)
-
-
-def _line_of_and_why(
->>>>>>> e30e78ed
-    points: list[Point],
-) -> tuple[Optional[Line], Optional[list[Dependency]]]:
-    """Why points are collinear."""
-    for l0 in _get_lines_thru_all(*points):
-        for line in l0.equivs():
-            if all([p in line.edge_graph for p in points]):
-                x, y = line.points
-                colls = list({x, y} | set(points))
-                why = line.why_coll(colls)
-                if why is not None:
-                    return line, why
-
-    return None, None
-
-
-def _get_lines_thru_all(*points: Point) -> list[Line]:
-    line2count = defaultdict(lambda: 0)
-    points = set(points)
-    for p in points:
-        for line_neighbor in p.neighbors(Line):
-            line2count[line_neighbor] += 1
-    return [line for line, count in line2count.items() if count == len(points)]
-
-
-<<<<<<< HEAD
-=======
-def _why_cyclic(
-    dependency_graph: "DependencyGraph", statement: "Statement"
-) -> tuple[Optional[Reason], list[Dependency]]:
-    _, why = _circle_of_and_why(statement.args)
-    return None, why
-
-
-def _circle_of_and_why(
-    points: list[Point],
-) -> tuple[Optional[Circle], Optional[list[Dependency]]]:
-    """Why points are concyclic."""
-    for initial_circle in _get_circles_thru_all(*points):
-        for circle in initial_circle.equivs():
-            if all([p in circle.edge_graph for p in points]):
-                cycls = list(set(points))
-                why = circle.why_cyclic(cycls)
-                if why is not None:
-                    return circle, why
-
-    return None, None
-
-
-def _get_circles_thru_all(*points: Point) -> list[Circle]:
-    circle2count = defaultdict(lambda: 0)
-    points = set(points)
-    for point in points:
-        for circle in point.neighbors(Circle):
-            circle2count[circle] += 1
-    return [c for c, count in circle2count.items() if count == len(points)]
-
-
-def _why_circle(
-    dependency_graph: "DependencyGraph", statement: "Statement"
-) -> tuple[Optional[Reason], list[Dependency]]:
-    o, a, b, c = statement.args
-    oa = dependency_graph.symbols_graph.get_segment(o, a)
-    ob = dependency_graph.symbols_graph.get_segment(o, b)
-    oc = dependency_graph.symbols_graph.get_segment(o, c)
-    return None, _why_equal(oa, ob) + _why_equal(oa, oc)
-
-
-def _why_eqangle(
-    dependency_graph: "DependencyGraph", statement: "Statement"
-) -> tuple[Optional[Reason], list[Dependency]]:
-    a, b, c, d, m, n, p, q = statement.args
-
-    ab, why1 = dependency_graph.symbols_graph.get_line_thru_pair_why(a, b)
-    cd, why2 = dependency_graph.symbols_graph.get_line_thru_pair_why(c, d)
-    mn, why3 = dependency_graph.symbols_graph.get_line_thru_pair_why(m, n)
-    pq, why4 = dependency_graph.symbols_graph.get_line_thru_pair_why(p, q)
-
-    if ab is None or cd is None or mn is None or pq is None:
-        para_points = None
-        if {a, b} == {m, n}:
-            para_points = [c, d, p, q]
-        elif {a, b} == {c, d}:
-            para_points = [p, q, m, n]
-        elif {c, d} == {p, q}:
-            para_points = [a, b, m, n]
-        elif {p, q} == {m, n}:
-            para_points = [a, b, c, d]
-        para = Statement(Predicate.PARALLEL, para_points)
-        para_dep = dependency_graph.build_resolved_dependency(para, use_cache=False)
-        return None, [para_dep]
-
-    why_eqangle = []
-    for (x, y), xy, whyxy in zip(
-        [(a, b), (c, d), (m, n), (p, q)],
-        [ab, cd, mn, pq],
-        [why1, why2, why3, why4],
-    ):
-        x_, y_ = xy.points
-        if {x, y} == {x_, y_}:
-            continue
-        collx = Statement(Predicate.COLLINEAR_X, [x, y, x_, y_])
-        collx_dep = dependency_graph.build_dependency_from_statement(
-            collx, why=whyxy, reason=Reason("_why_eqangle_collx")
-        )
-        why_eqangle.append(collx_dep)
-
-    a, b = ab.points
-    c, d = cd.points
-    m, n = mn.points
-    p, q = pq.points
-
-    representent_statement = Statement(statement.name, [a, b, c, d, m, n, p, q])
-    different_from_repr = representent_statement.hash_tuple != statement.hash_tuple
-
-    why_eqangle_values = None
-    if ab._val and cd._val and mn._val and pq._val:
-        why_eqangle_values = _why_eqangle_directions(
-            dependency_graph, ab._val, cd._val, mn._val, pq._val
-        )
-
-    if why_eqangle_values:
-        if different_from_repr:
-            eqangle = Statement(Predicate.EQANGLE, [a, b, c, d, m, n, p, q])
-            eqangle_dep = dependency_graph.build_dependency_from_statement(
-                eqangle, why=why_eqangle_values, reason=Reason("_why_eqangle_eqangle")
-            )
-            why_eqangle_values = [eqangle_dep]
-        return None, why_eqangle + why_eqangle_values
-
-    if (ab == cd and mn == pq) or (ab == mn and cd == pq):
-        return None, why_eqangle
-
-    equal_pair_points, equal_pair_lines = _find_equal_pair(
-        a, b, c, d, m, n, p, q, ab, cd, mn, pq
-    )
-    if equal_pair_points is not None and equal_pair_lines is not None:
-        why_eqangle += _maybe_make_equal_pairs(
-            dependency_graph, *equal_pair_points, *equal_pair_lines
-        )
-        return None, why_eqangle
-
-    if is_equal(ab, mn) or is_equal(cd, pq):
-        para1 = Statement(Predicate.PARALLEL, [a, b, m, n])
-        dep1 = dependency_graph.build_resolved_dependency(para1, use_cache=False)
-        para2 = Statement(Predicate.PARALLEL, [c, d, p, q])
-        dep2 = dependency_graph.build_resolved_dependency(para2, use_cache=False)
-        why_eqangle += [dep1, dep2]
-
-    elif is_equal(ab, cd) or is_equal(mn, pq):
-        para1 = Statement(Predicate.PARALLEL, [a, b, c, d])
-        dep1 = dependency_graph.build_resolved_dependency(para1, use_cache=False)
-        para2 = Statement(Predicate.PARALLEL, [m, n, p, q])
-        dep2 = dependency_graph.build_resolved_dependency(para2, use_cache=False)
-        why_eqangle += [dep1, dep2]
-    elif ab._val and cd._val and mn._val and pq._val:
-        why_eqangle = _why_eqangle_directions(
-            dependency_graph, ab._val, cd._val, mn._val, pq._val
-        )
-
-    return None, why_eqangle
-
-
-def _why_eqratio(
-    dependency_graph: "DependencyGraph", statement: "Statement"
-) -> tuple[Optional[Reason], list[Dependency]]:
-    a, b, c, d, m, n, p, q = statement.args
-    ab = dependency_graph.symbols_graph.get_segment(a, b)
-    cd = dependency_graph.symbols_graph.get_segment(c, d)
-    mn = dependency_graph.symbols_graph.get_segment(m, n)
-    pq = dependency_graph.symbols_graph.get_segment(p, q)
-
-    why_eqratio = []
-    if ab is None or cd is None or mn is None or pq is None:
-        congruent_points = None
-        if {a, b} == {m, n}:
-            congruent_points = [c, d, p, q]
-        elif {a, b} == {c, d}:
-            congruent_points = [p, q, m, n]
-        elif {c, d} == {p, q}:
-            congruent_points = [a, b, m, n]
-        elif {p, q} == {m, n}:
-            congruent_points = [a, b, c, d]
-
-        if congruent_points is not None:
-            cong = Statement(Predicate.CONGRUENT, congruent_points)
-            cong_dep = dependency_graph.build_resolved_dependency(cong, use_cache=False)
-            why_eqratio = [cong_dep]
-        return None, why_eqratio
-
-    if ab._val and cd._val and mn._val and pq._val:
-        why_eqratio_from_directions = _why_eqratio_directions(
-            dependency_graph, ab._val, cd._val, mn._val, pq._val
-        )
-        if why_eqratio_from_directions:
-            why_eqratio += why_eqratio_from_directions
-
-    if (ab == cd and mn == pq) or (ab == mn and cd == pq):
-        return None, []
-
-    equal_pair_points, equal_pair_lines = _find_equal_pair(
-        a, b, c, d, m, n, p, q, ab, cd, mn, pq
-    )
-    if equal_pair_points is not None:
-        why_eqratio += _maybe_make_equal_pairs(
-            dependency_graph, *equal_pair_points, *equal_pair_lines
-        )
-        return None, why_eqratio
-
-    if is_equal(ab, mn) or is_equal(cd, pq):
-        cong1 = Statement(Predicate.CONGRUENT, [a, b, m, n])
-        dep1 = dependency_graph.build_resolved_dependency(cong1, use_cache=False)
-        cong2 = Statement(Predicate.CONGRUENT, [c, d, p, q])
-        dep2 = dependency_graph.build_resolved_dependency(cong2, use_cache=False)
-        why_eqratio += [dep1, dep2]
-    elif is_equal(ab, cd) or is_equal(mn, pq):
-        cong1 = Statement(Predicate.CONGRUENT, [a, b, c, d])
-        dep1 = dependency_graph.build_resolved_dependency(cong1, use_cache=False)
-        cong2 = Statement(Predicate.CONGRUENT, [m, n, p, q])
-        dep2 = dependency_graph.build_resolved_dependency(cong2, use_cache=False)
-        why_eqratio += [dep1, dep2]
-    elif ab._val and cd._val and mn._val and pq._val:
-        why_eqratio = _why_eqratio_directions(
-            dependency_graph, ab._val, cd._val, mn._val, pq._val
-        )
-
-    return None, why_eqratio
-
-
-def _why_aconst(
-    dependency_graph: "DependencyGraph", statement: "Statement"
-) -> tuple[Optional[Reason], list[Dependency]]:
-    a, b, c, d, ang0 = statement.args
-
-    measure: AngleValue = ang0._val
-    for ang in measure.neighbors(Angle):
-        if ang == ang0:
-            continue
-        d1, d2 = ang._d
-        l1, l2 = d1._obj, d2._obj
-        (a1, b1), (c1, d1) = l1.points, l2.points
-
-        if not dependency_graph.statements_checker.check_para_or_coll(
-            [a, b, a1, b1]
-        ) or not dependency_graph.statements_checker.check_para_or_coll([c, d, c1, d1]):
-            continue
-
-        why_aconst = []
-        for args in [(a, b, a1, b1), (c, d, c1, d1)]:
-            if dependency_graph.statements_checker.check_coll(args):
-                if len(set(args)) <= 2:
-                    continue
-                coll = Statement(Predicate.COLLINEAR, args)
-                coll_dep = dependency_graph.build_resolved_dependency(
-                    coll, use_cache=False
-                )
-                why_aconst.append(coll_dep)
-            else:
-                para = Statement(Predicate.PARALLEL, args)
-                para_dep = dependency_graph.build_resolved_dependency(
-                    para, use_cache=False
-                )
-                why_aconst.append(para_dep)
-
-        why_aconst += _why_equal(ang, ang0)
-        return None, why_aconst
-
-
-def _why_rconst(
-    dependency_graph: "DependencyGraph", statement: "Statement"
-) -> tuple[Optional[Reason], list[Dependency]]:
-    a, b, c, d, rat0 = statement.args
-
-    val: AngleValue = rat0._val
-    for rat in val.neighbors(Ratio):
-        if rat == rat0:
-            continue
-        l1, l2 = rat._l
-        s1, s2 = l1._obj, l2._obj
-        (a1, b1), (c1, d1) = list(s1.points), list(s2.points)
-
-        if not dependency_graph.statements_checker.check_cong(
-            [a, b, a1, b1]
-        ) or not dependency_graph.statements_checker.check_cong([c, d, c1, d1]):
-            continue
-
-        why_rconst = []
-        for args in [(a, b, a1, b1), (c, d, c1, d1)]:
-            if len(set(args)) > 2:
-                cong = Statement(Predicate.CONGRUENT, args)
-                why_rconst.append(
-                    dependency_graph.build_resolved_dependency(cong, use_cache=False)
-                )
-
-        why_rconst += _why_equal(rat, rat0)
-        return None, why_rconst
-
-
-def _why_numerical(
-    dependency_graph: "DependencyGraph", statement: "Statement"
-) -> tuple[Optional[Reason], list[Dependency]]:
-    return None, []
-
-
-PREDICATE_TO_WHY: dict[
-    Predicate,
-    Callable[
-        ["DependencyGraph", "Statement", int],
-        tuple[Optional[Reason], list[Dependency]],
-    ],
-] = {
-    Predicate.PARALLEL: _why_para,
-    Predicate.MIDPOINT: _why_midpoint,
-    Predicate.PERPENDICULAR: _why_perp,
-    Predicate.CONGRUENT: _why_cong,
-    Predicate.COLLINEAR: _why_coll,
-    Predicate.COLLINEAR_X: _why_collx,
-    Predicate.CYCLIC: _why_cyclic,
-    Predicate.CIRCLE: _why_circle,
-    Predicate.EQANGLE: _why_eqangle,
-    Predicate.EQANGLE6: _why_eqangle,
-    Predicate.EQRATIO: _why_eqratio,
-    Predicate.EQRATIO6: _why_eqratio,
-    Predicate.CONSTANT_ANGLE: _why_aconst,
-    Predicate.CONSTANT_RATIO: _why_rconst,
-    Predicate.DIFFERENT: _why_numerical,
-    Predicate.NON_PARALLEL: _why_numerical,
-    Predicate.NON_PERPENDICULAR: _why_numerical,
-    Predicate.NON_COLLINEAR: _why_numerical,
-    Predicate.SAMESIDE: _why_numerical,
-}
-
-
->>>>>>> e30e78ed
 P = TypeVar("P")
 L = TypeVar("L")
 
@@ -530,13 +45,8 @@
     return points, lines
 
 
-<<<<<<< HEAD
 def why_maybe_make_equal_pairs(
     dep_graph: "DependencyGraph",
-=======
-def _maybe_make_equal_pairs(
-    dependency_graph: "DependencyGraph",
->>>>>>> e30e78ed
     a: Point,
     b: Point,
     c: Point,
@@ -547,170 +57,17 @@
     q: Point,
     ab: Line,
     mn: Line,
-) -> list["Dependency"]:
+) -> Optional[list["Dependency"]]:
     """Make a-b:c-d==m-n:p-q in case a-b==m-n or c-d==p-q."""
     if ab != mn:
-        return
+        return None
     why = []
     eqpredicate = preds.Para if isinstance(ab, Line) else preds.Cong
     colls = [a, b, m, n]
-<<<<<<< HEAD
     if len(set(colls)) > 2 and eqpredicate is preds.Para:
         collx = Statement(preds.Collx, colls)
         why.append(dep_graph.build_resolved_dependency(collx, use_cache=False))
 
     eq_statement = Statement(eqpredicate, [c, d, p, q])
     why.append(dep_graph.build_resolved_dependency(eq_statement, use_cache=False))
-    return why
-=======
-    if len(set(colls)) > 2 and eqpredicate is Predicate.PARALLEL:
-        collx = Statement(Predicate.COLLINEAR_X, colls)
-        why.append(dependency_graph.build_resolved_dependency(collx, use_cache=False))
-
-    eq_statement = Statement(eqpredicate, [c, d, p, q])
-    why.append(
-        dependency_graph.build_resolved_dependency(eq_statement, use_cache=False)
-    )
-    return why
-
-
-def _why_eqangle_directions(
-    dependency_graph: "DependencyGraph",
-    d1: Direction,
-    d2: Direction,
-    d3: Direction,
-    d4: Direction,
-) -> Optional[list[Dependency]]:
-    """Why two angles are equal, returns a Dependency objects."""
-    all12 = list(all_angles(d1, d2))
-    all34 = list(all_angles(d3, d4))
-
-    min_why = None
-    for ang12, d1s, d2s in all12:
-        for ang34, d3s, d4s in all34:
-            why0 = _why_equal(ang12, ang34)
-            if why0 is None:
-                continue
-            d1_, d2_ = ang12._d
-            d3_, d4_ = ang34._d
-            why1 = bfs_backtrack(d1, [d1_], d1s)
-            why2 = bfs_backtrack(d2, [d2_], d2s)
-            why3 = bfs_backtrack(d3, [d3_], d3s)
-            why4 = bfs_backtrack(d4, [d4_], d4s)
-            why = why0 + why1 + why2 + why3 + why4
-            if min_why is None or len(why) < len(min_why[0]):
-                min_why = why, ang12, ang34, why0, why1, why2, why3, why4
-
-    if min_why is None:
-        return None
-
-    _, ang12, ang34, why0, why1, why2, why3, why4 = min_why
-    why0 = _why_equal(ang12, ang34)
-    d1_, d2_ = ang12._d
-    d3_, d4_ = ang34._d
-
-    if d1 == d1_ and d2 == d2_ and d3 == d3_ and d4 == d4_:
-        return why0
-
-    (a_, b_), (c_, d_) = d1_._obj.points, d2_._obj.points
-    (e_, f_), (g_, h_) = d3_._obj.points, d4_._obj.points
-    deps = []
-    if why0:
-        eqangle = Statement(Predicate.EQANGLE, [a_, b_, c_, d_, e_, f_, g_, h_])
-        deps.append(
-            dependency_graph.build_dependency_from_statement(
-                eqangle, why=why0, reason=Reason("")
-            )
-        )
-
-    (a, b), (c, d) = d1._obj.points, d2._obj.points
-    (e, f), (g, h) = d3._obj.points, d4._obj.points
-    for why, d_xy, (x, y), d_xy_, (x_, y_) in zip(
-        [why1, why2, why3, why4],
-        [d1, d2, d3, d4],
-        [(a, b), (c, d), (e, f), (g, h)],
-        [d1_, d2_, d3_, d4_],
-        [(a_, b_), (c_, d_), (e_, f_), (g_, h_)],
-    ):
-        xy, xy_ = d_xy._obj, d_xy_._obj
-        if why:
-            if xy == xy_:
-                predicate = Predicate.COLLINEAR_X
-            else:
-                predicate = Predicate.PARALLEL
-            because_statement = Statement(predicate, [x_, y_, x, y])
-            deps.append(
-                dependency_graph.build_dependency_from_statement(
-                    because_statement, why=why, reason=Reason("")
-                )
-            )
-
-    return deps
-
-
-def _why_eqratio_directions(
-    dependency_graph: "DependencyGraph",
-    d1: Direction,
-    d2: Direction,
-    d3: Direction,
-    d4: Direction,
-) -> Optional[list[Dependency]]:
-    """Why two ratios are equal, returns a Dependency objects."""
-    all12 = list(all_ratios(d1, d2))
-    all34 = list(all_ratios(d3, d4))
-
-    if not all12 or not all34:
-        return None
-
-    min_why = None
-    for ang12, d1s, d2s in all12:
-        for ang34, d3s, d4s in all34:
-            why0 = _why_equal(ang12, ang34)
-            if why0 is None:
-                continue
-            d1_, d2_ = ang12._l
-            d3_, d4_ = ang34._l
-            why1 = bfs_backtrack(d1, [d1_], d1s)
-            why2 = bfs_backtrack(d2, [d2_], d2s)
-            why3 = bfs_backtrack(d3, [d3_], d3s)
-            why4 = bfs_backtrack(d4, [d4_], d4s)
-            why = why0 + why1 + why2 + why3 + why4
-            if min_why is None or len(why) < len(min_why[0]):
-                min_why = why, ang12, ang34, why0, why1, why2, why3, why4
-
-    _, ang12, ang34, why0, why1, why2, why3, why4 = min_why
-    d1_, d2_ = ang12._l
-    d3_, d4_ = ang34._l
-
-    if d1 == d1_ and d2 == d2_ and d3 == d3_ and d4 == d4_:
-        return why0
-
-    (a_, b_), (c_, d_) = d1_._obj.points, d2_._obj.points
-    (e_, f_), (g_, h_) = d3_._obj.points, d4_._obj.points
-    deps = []
-    if why0:
-        eqratio = Statement(Predicate.EQRATIO, [a_, b_, c_, d_, e_, f_, g_, h_])
-        deps.append(
-            dependency_graph.build_dependency_from_statement(
-                eqratio, why=why0, reason=Reason("")
-            )
-        )
-
-    (a, b), (c, d) = d1._obj.points, d2._obj.points
-    (e, f), (g, h) = d3._obj.points, d4._obj.points
-    for why, (x, y), (x_, y_) in zip(
-        [why1, why2, why3, why4],
-        [(a, b), (c, d), (e, f), (g, h)],
-        [(a_, b_), (c_, d_), (e_, f_), (g_, h_)],
-    ):
-        if not why:
-            continue
-        cong = Statement(Predicate.CONGRUENT, [x, y, x_, y_])
-        deps.append(
-            dependency_graph.build_dependency_from_statement(
-                cong, why=why, reason=Reason("")
-            )
-        )
-
-    return deps
->>>>>>> e30e78ed
+    return why