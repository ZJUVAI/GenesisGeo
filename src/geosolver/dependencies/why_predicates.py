--- conflicted
+++ resolved
@@ -51,11 +51,7 @@
     return reason, why
 
 
-<<<<<<< HEAD
-def _why_equal(x: Symbol, y: Symbol) -> list[Any]:
-=======
-def _why_equal(x: Node, y: Node) -> list[Dependency]:
->>>>>>> 4cdb7b68
+def _why_equal(x: Symbol, y: Symbol) -> list[Dependency]:
     if x == y:
         return []
     if not x._val or not y._val:
