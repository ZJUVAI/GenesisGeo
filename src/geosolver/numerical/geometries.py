# Some variables are there for better code reading.


# Naming in geometry is a little different
# we stick to geometry naming to better read the code.


import math
from typing import TYPE_CHECKING, Optional, Union

from numpy.random import uniform as unif
from geosolver._lazy_loading import lazy_import
from geosolver.numerical import ATOM, close_enough

if TYPE_CHECKING:
    import numpy

np: "numpy" = lazy_import("numpy")
np.random.seed(42)

class Point:
    """Numerical point."""

    def __init__(self, x, y):
        self.x = x
        self.y = y

    def __lt__(self, other: "Point") -> bool:
        return (self.x, self.y) < (other.x, other.y)

    def __gt__(self, other: "Point") -> bool:
        return (self.x, self.y) > (other.x, other.y)

    def __add__(self, p: "Point") -> "Point":
        return Point(self.x + p.x, self.y + p.y)

    def __sub__(self, p: "Point") -> "Point":
        return Point(self.x - p.x, self.y - p.y)

    def __mul__(self, f: float) -> "Point":
        return Point(self.x * f, self.y * f)

    def __rmul__(self, f: float) -> "Point":
        return self * f

    def __truediv__(self, f: float) -> "Point":
        return Point(self.x / f, self.y / f)

    def __floordiv__(self, f: float) -> "Point":
        div = self / f  # true div
        return Point(int(div.x), int(div.y))

    def __str__(self) -> str:
        return "P({},{})".format(self.x, self.y)

    def close(self, point: "Point", tol: float = ATOM) -> bool:
        return abs(self.x - point.x) < tol and abs(self.y - point.y) < tol

    def midpoint(self, p: "Point") -> "Point":
        return Point(0.5 * (self.x + p.x), 0.5 * (self.y + p.y))

    def distance(self, p: Union["Point", "Line", "Circle"]) -> float:
        if isinstance(p, Line):
            return p.distance(self)
        if isinstance(p, Circle):
            return abs(p.radius - self.distance(p.center))
        dx = self.x - p.x
        dy = self.y - p.y
        return np.sqrt(dx * dx + dy * dy)

    def distance2(self, p: "Point") -> float:
        if isinstance(p, Line):
            return p.distance(self)
        dx = self.x - p.x
        dy = self.y - p.y
        return dx * dx + dy * dy

    def rotatea(self, ang: float) -> "Point":
        sinb, cosb = np.sin(ang), np.cos(ang)
        return self.rotate(sinb, cosb)

    def rotate(self, sinb: float, cosb: float) -> "Point":
        x, y = self.x, self.y
        return Point(x * cosb - y * sinb, x * sinb + y * cosb)

    def flip(self) -> "Point":
        return Point(-self.x, self.y)

    def perpendicular_line(self, line: "Line") -> "Line":
        return line.perpendicular_line(self)

    def foot(self, line: "Line") -> "Point":
        if isinstance(line, Line):
            perpendicular_line = line.perpendicular_line(self)
            return line_line_intersection(perpendicular_line, line)
        elif isinstance(line, Circle):
            c, r = line.center, line.radius
            return c + (self - c) * r / self.distance(c)
        raise ValueError("Dropping foot to weird type {}".format(type(line)))

    def parallel_line(self, line: "Line") -> "Line":
        return line.parallel_line(self)

    def norm(self) -> float:
        return np.sqrt(self.x**2 + self.y**2)

    def cos(self, other: "Point") -> float:
        x, y = self.x, self.y
        a, b = other.x, other.y
        return (x * a + y * b) / self.norm() / other.norm()

    def dot(self, other: "Point") -> float:
        return self.x * other.x + self.y * other.y

    def sign(self, line: "Line") -> int:
        return line.sign(self)

    def is_same(self, other: "Point") -> bool:
        return self.distance(other) <= ATOM


class Line:
    """Numerical line."""

    def __init__(
        self,
        p1: "Point" = None,
        p2: "Point" = None,
        coefficients: tuple[int, int, int] = None,
    ):
        if p1 is None and p2 is None and coefficients is None:
            self.coefficients = None, None, None
            return

        a, b, c = coefficients or (
            p1.y - p2.y,
            p2.x - p1.x,
            p1.x * p2.y - p2.x * p1.y,
        )

        # Make sure a is always positive (or always negative for that matter)
        # With a == 0, Assuming a = +epsilon > 0
        # Then b such that ax + by = 0 with y>0 should be negative.
        if a < -ATOM or abs(a) < ATOM and b > ATOM:
            a, b, c = -a, -b, -c

        self.coefficients = a, b, c

    def parallel_line(self, p: "Point") -> "Line":
        a, b, _ = self.coefficients
        return Line(coefficients=(a, b, -a * p.x - b * p.y))

    def perpendicular_line(self, p: "Point") -> "Line":
        a, b, _ = self.coefficients
        return Line(p, p + Point(a, b))

    def greater_than(self, other: "Line") -> bool:
        a, b, _ = self.coefficients
        x, y, _ = other.coefficients
        # b/a > y/x
        return b * x - a * y > ATOM

    def __gt__(self, other: "Line") -> bool:
        return self.greater_than(other)

    def __lt__(self, other: "Line") -> bool:
        return other.greater_than(self)

    def same(self, other: "Line") -> bool:
        a, b, c = self.coefficients
        x, y, z = other.coefficients
        return close_enough(a * y, b * x) and close_enough(b * z, c * y)

    def equal(self, other: "Line") -> bool:
        a, b, _ = self.coefficients
        x, y, _ = other.coefficients
        # b/a == y/x
        return close_enough(b * x,a * y)

    def less_than(self, other: "Line") -> bool:
        a, b, _ = self.coefficients
        x, y, _ = other.coefficients
        # b/a > y/x
        return -b * x + a * y > ATOM

    def intersect(self, obj: Union["Line", "Circle"]) -> tuple[Point, ...]:
        if isinstance(obj, Line):
            return line_line_intersection(self, obj)
        if isinstance(obj, Circle):
            return line_circle_intersection(self, obj)

    def distance(self, p: "Point") -> float:
        a, b, c = self.coefficients
        return abs(self(p.x, p.y)) / math.sqrt(a * a + b * b)

    def __call__(self, x: "Point", y: "Point" = None) -> float:
        if isinstance(x, Point) and y is None:
            return self(x.x, x.y)
        a, b, c = self.coefficients
        return x * a + y * b + c

    def is_parallel(self, other: "Line") -> bool:
        a, b, _ = self.coefficients
        x, y, _ = other.coefficients
        return abs(a * y - b * x) < ATOM

    def is_perp(self, other: "Line") -> bool:
        a, b, _ = self.coefficients
        x, y, _ = other.coefficients
        return abs(a * x + b * y) < ATOM

    def cross(self, other: "Line") -> float:
        a, b, _ = self.coefficients
        x, y, _ = other.coefficients
        return a * y - b * x

    def dot(self, other: "Line") -> float:
        a, b, _ = self.coefficients
        x, y, _ = other.coefficients
        return a * x + b * y

    def point_at(self, x: float = None, y: float = None) -> Optional[Point]:
        """Get a point on line closest to (x, y)."""
        a, b, c = self.coefficients
        # ax + by + c = 0
        if x is None and y is not None:
            if abs(a) > ATOM:
<<<<<<< HEAD
                return Point((-c - b * y) / a, y)
=======
                return Point((-c - b * y) / (a + ATOM), y)
>>>>>>> f61f4ecb
            else:
                return None
        elif x is not None and y is None:
            if abs(b) > ATOM:
<<<<<<< HEAD
                return Point(x, (-c - a * x) / b)
=======
                return Point(x, (-c - a * x) / (b + ATOM))
>>>>>>> f61f4ecb
            else:
                return None
        elif x is not None and y is not None:
            if abs(a * x + b * y + c) < ATOM:
                return Point(x, y)
        return None

    def diff_side(self, p1: "Point", p2: "Point") -> Optional[bool]:
        d1 = self(p1.x, p1.y)
        d2 = self(p2.x, p2.y)
        if abs(d1) < ATOM or abs(d2) < ATOM:
            return None
        return d1 * d2 < -ATOM

    def same_side(self, p1: "Point", p2: "Point") -> Optional[bool]:
        d1 = self(p1.x, p1.y)
        d2 = self(p2.x, p2.y)
        if abs(d1) < ATOM or abs(d2) < ATOM:
            return None
        return d1 * d2 > ATOM

    def sign(self, point: "Point") -> int:
        s = self(point.x, point.y)
        if s > 0:
            return 1
        elif s < 0:
            return -1
        return 0

    def is_same(self, other: "Line") -> bool:
        a, b, c = self.coefficients
        x, y, z = other.coefficients
        return abs(a * y - b * x) <= ATOM and abs(b * z - c * y) <= ATOM

    def sample_within(self, points: list[Point], n: int = 5) -> list[Point]:
        """Sample a point within the boundary of points."""
        center = sum(points, Point(0.0, 0.0)) * (1.0 / len(points))
        radius = max([p.distance(center) for p in points])
        if close_enough(center.distance(self), radius):
            center = center.foot(self)
        a, b = line_circle_intersection(self, Circle(center.foot(self), radius))

        result = None
        best = -1.0
        for _ in range(n):
            rand = unif(0.0, 1.0)
            x = a + (b - a) * rand
            mind = min([x.distance(p) for p in points])
            if mind > best:
                best = mind
                result = x

        return [result]


class Circle:
    """Numerical circle."""

    def __init__(
        self,
        center: Optional[Point] = None,
        radius: Optional[float] = None,
        p1: Optional[Point] = None,
        p2: Optional[Point] = None,
        p3: Optional[Point] = None,
    ):
        if not center:
            if not (p1 and p2 and p3):
                self.center = self.radius = self.r2 = None
                return
                # raise ValueError('Circle without center need p1 p2 p3')

            l12 = _perpendicular_bisector(p1, p2)
            l23 = _perpendicular_bisector(p2, p3)
            center = line_line_intersection(l12, l23)

        self.center = center
        self.a, self.b = center.x, center.y

        if not radius:
            if not (p1 or p2 or p3):
                raise ValueError("Circle needs radius or p1 or p2 or p3")
            p = p1 or p2 or p3
            self.r2 = (self.a - p.x) ** 2 + (self.b - p.y) ** 2
            self.radius = math.sqrt(self.r2)
        else:
            self.radius = radius
            self.r2 = radius * radius

    def intersect(self, obj: Union["Line", "Circle"]) -> tuple[Point, ...]:
        if isinstance(obj, Line):
            return obj.intersect(self)
        if isinstance(obj, Circle):
            return circle_circle_intersection(self, obj)

    def sample_within(self, points: list[Point], n: int = 5) -> list[Point]:
        """Sample a point within the boundary of points."""
        result = None
        best = -1.0
        for _ in range(n):
            ang = unif(0.0, 2.0) * np.pi
            x = self.center + Point(np.cos(ang), np.sin(ang)) * self.radius
            mind = min([x.distance(p) for p in points])
            if mind > best:
                best = mind
                result = x

        return [result]


class HalfLine(Line):
    """Numerical ray."""

    def __init__(self, tail: "Point", head: "Point"):
        self.line = Line(tail, head)
        self.coefficients = self.line.coefficients
        self.tail = tail
        self.head = head

    def intersect(
        self, obj: Union["Line", "HalfLine", "Circle", "HoleCircle"]
    ) -> "Point":
        if isinstance(obj, (HalfLine, Line)):
            return line_line_intersection(self.line, obj)

        exclude = [self.tail]
        if isinstance(obj, HoleCircle):
            exclude += [obj.hole]

        a, b = line_circle_intersection(self.line, obj)
        if any([a.close(x) for x in exclude]):
            return b
        if any([b.close(x) for x in exclude]):
            return a

        v = self.head - self.tail
        va = a - self.tail
        vb = b - self.tail
        if v.dot(va) > ATOM:
            return a
        if v.dot(vb) > ATOM:
            return b
        raise InvalidLineIntersectError()

    def sample_within(self, points: list[Point], n: int = 5) -> list[Point]:
        center = sum(points, Point(0.0, 0.0)) * (1.0 / len(points))
        radius = max([p.distance(center) for p in points])
        if close_enough(center.distance(self.line), radius):
            center = center.foot(self)
        a, b = line_circle_intersection(self, Circle(center.foot(self), radius))

        if (a - self.tail).dot(self.head - self.tail) > ATOM:
            a, b = self.tail, a
        else:
            a, b = self.tail, b

        result = None
        best = -1.0
        for _ in range(n):
            x = a + (b - a) * unif(0.0, 1.0)
            mind = min([x.distance(p) for p in points])
            if mind > best:
                best = mind
                result = x

        return [result]


class HoleCircle(Circle):
    """Numerical circle with a missing point."""

    def __init__(self, center: "Point", radius: float, hole: "Point"):
        super().__init__(center, radius)
        self.hole = hole

    def intersect(
        self, obj: Union["Line", "HalfLine", "Circle", "HoleCircle"]
    ) -> "Point":
        if isinstance(obj, Line):
            a, b = line_circle_intersection(obj, self)
            if a.close(self.hole):
                return b
            return a
        if isinstance(obj, HalfLine):
            return obj.intersect(self)
        if isinstance(obj, Circle):
            a, b = circle_circle_intersection(obj, self)
            if a.close(self.hole):
                return b
            return a
        if isinstance(obj, HoleCircle):
            a, b = circle_circle_intersection(obj, self)
            if a.close(self.hole) or a.close(obj.hole):
                return b
            return a


def _perpendicular_bisector(p1: "Point", p2: "Point") -> "Line":
    midpoint = (p1 + p2) * 0.5
    return Line(midpoint, midpoint + Point(p2.y - p1.y, p1.x - p2.x))


class InvalidLineIntersectError(Exception):
    pass


class InvalidQuadSolveError(Exception):
    pass


def solve_quad(a: float, b: float, c: float) -> tuple[float, float]:
    """Solve a x^2 + bx + c = 0."""
    a = 2.0 * a
    d = b * b - 2 * a * c
<<<<<<< HEAD
    # if d < 0.:
=======
>>>>>>> f61f4ecb
    if d < -ATOM:
        return None  # the caller should expect this result.

    y = math.sqrt(d)
    return (-b - y) / (a + ATOM), (-b + y) / (a + ATOM)


def circle_circle_intersection(c1: Circle, c2: Circle) -> tuple[Point, Point]:
    """Returns a pair of Points as intersections of c1 and c2."""
    # circle 1: (x0, y0), radius r0
    # circle 2: (x1, y1), radius r1
    x0, y0, r0 = c1.a, c1.b, c1.radius
    x1, y1, r1 = c2.a, c2.b, c2.radius

    d = math.sqrt((x1 - x0) ** 2 + (y1 - y0) ** 2)
    if abs(d) < ATOM:
        raise InvalidQuadSolveError()

    a = (r0**2 - r1**2 + d**2) / (2 * d + ATOM)
    h = r0**2 - a**2
    if h < -ATOM:
        raise InvalidQuadSolveError()
    h = np.sqrt(h)
    d += ATOM
    x2 = x0 + a * (x1 - x0) / d
    y2 = y0 + a * (y1 - y0) / d
    x3 = x2 + h * (y1 - y0) / d
    y3 = y2 - h * (x1 - x0) / d
    x4 = x2 - h * (y1 - y0) / d
    y4 = y2 + h * (x1 - x0) / d

    return Point(x3, y3), Point(x4, y4)


def line_circle_intersection(line: Line, circle: Circle) -> tuple[Point, Point]:
    """Returns a pair of points as intersections of line and circle."""
    a, b, c = line.coefficients
    r = float(circle.radius)
    center = circle.center
    p, q = center.x, center.y

    if abs(b) < ATOM:
<<<<<<< HEAD
        x = -c / a
=======
        x = -c / (a + ATOM)
>>>>>>> f61f4ecb
        x_p = x - p
        x_p2 = x_p * x_p
        y = solve_quad(1, -2 * q, q * q + x_p2 - r * r)
        if y is None:
            raise InvalidQuadSolveError()
        y1, y2 = y
        return (Point(x, y1), Point(x, y2))

    if abs(a) < ATOM:
<<<<<<< HEAD
        y = -c / b
=======
        y = -c / (b + ATOM)
>>>>>>> f61f4ecb
        y_q = y - q
        y_q2 = y_q * y_q
        x = solve_quad(1, -2 * p, p * p + y_q2 - r * r)
        if x is None:
            raise InvalidQuadSolveError()
        x1, x2 = x
        return (Point(x1, y), Point(x2, y))

    c_ap = c + a * p
    a2 = a * a
    y = solve_quad(
        a2 + b * b, 2 * (b * c_ap - a2 * q), c_ap * c_ap + a2 * (q * q - r * r)
    )
    if y is None:
        raise InvalidQuadSolveError()
    y1, y2 = y

    return Point(-(b * y1 + c) / a, y1), Point(-(b * y2 + c) / a, y2)


def _check_between(a: Point, b: Point, c: Point) -> bool:
    """Whether a is between b & c."""
<<<<<<< HEAD
    # return (a - b).dot(c - b) > 0 and (a - c).dot(b - c) > 0
=======
>>>>>>> f61f4ecb
    return (a - b).dot(c - b) > ATOM and (a - c).dot(b - c) > ATOM


def circle_segment_intersect(circle: Circle, p1: Point, p2: Point) -> list[Point]:
    line = Line(p1, p2)
    px, py = line_circle_intersection(line, circle)

    result = []
    if _check_between(px, p1, p2):
        result.append(px)
    if _check_between(py, p1, p2):
        result.append(py)
    return result


def line_segment_intersection(line: Line, A: Point, B: Point) -> Point:
    a, b, c = line.coefficients
    x1, y1, x2, y2 = A.x, A.y, B.x, B.y
    dx, dy = x2 - x1, y2 - y1
    alpha = (-c - a * x1 - b * y1) / (a * dx + b * dy + ATOM)
    return Point(x1 + alpha * dx, y1 + alpha * dy)


def line_line_intersection(line_1: Line, line_2: Line) -> Point:
    a1, b1, c1 = line_1.coefficients  # a1x + b1y + c1 = 0
    a2, b2, c2 = line_2.coefficients  # a2x + b2y + c2 = 0

    d = a1 * b2 - a2 * b1
    if abs(d) < ATOM:
        raise InvalidLineIntersectError
    return Point((c2 * b1 - c1 * b2) / (d + ATOM), (c1 * a2 - c2 * a1) / (d + ATOM))


def bring_together(
    a: Point, b: Point, c: Point, d: Point
) -> tuple[Point, Point, Point, Point]:
    ab = Line(a, b)
    cd = Line(c, d)
    x = line_line_intersection(ab, cd)
    unit = Circle(center=x, radius=1.0)
    y, _ = line_circle_intersection(ab, unit)
    z, _ = line_circle_intersection(cd, unit)
    return x, y, x, z


def reduce(
    objs: list[Union[Point, Line, Circle, HalfLine, HoleCircle]],
    existing_points: list[Point],
) -> list[Point]:
    """Reduce intersecting objects into one point of intersections."""
    if all(isinstance(o, Point) for o in objs):
        return objs

    elif len(objs) == 1:
        return objs[0].sample_within(existing_points)

    elif len(objs) == 2:
        a, b = objs
        result = a.intersect(b)
        if isinstance(result, Point):
            return [result]
        a, b = result
        a_close = any([a.close(x) for x in existing_points])
        if a_close:
            return [b]
        b_close = any([b.close(x) for x in existing_points])
        if b_close:
            return [a]
        return [np.random.choice([a, b])]

    else:
        raise ValueError(f"Cannot reduce {objs}")<|MERGE_RESOLUTION|>--- conflicted
+++ resolved
@@ -53,6 +53,7 @@
     def __str__(self) -> str:
         return "P({},{})".format(self.x, self.y)
 
+    def close(self, point: "Point", tol: float = ATOM) -> bool:
     def close(self, point: "Point", tol: float = ATOM) -> bool:
         return abs(self.x - point.x) < tol and abs(self.y - point.y) < tol
 
@@ -142,6 +143,7 @@
         # With a == 0, Assuming a = +epsilon > 0
         # Then b such that ax + by = 0 with y>0 should be negative.
         if a < -ATOM or abs(a) < ATOM and b > ATOM:
+        if a < -ATOM or abs(a) < ATOM and b > ATOM:
             a, b, c = -a, -b, -c
 
         self.coefficients = a, b, c
@@ -158,6 +160,7 @@
         a, b, _ = self.coefficients
         x, y, _ = other.coefficients
         # b/a > y/x
+        return b * x - a * y > ATOM
         return b * x - a * y > ATOM
 
     def __gt__(self, other: "Line") -> bool:
@@ -176,11 +179,13 @@
         x, y, _ = other.coefficients
         # b/a == y/x
         return close_enough(b * x,a * y)
+        return close_enough(b * x,a * y)
 
     def less_than(self, other: "Line") -> bool:
         a, b, _ = self.coefficients
         x, y, _ = other.coefficients
         # b/a > y/x
+        return -b * x + a * y > ATOM
         return -b * x + a * y > ATOM
 
     def intersect(self, obj: Union["Line", "Circle"]) -> tuple[Point, ...]:
@@ -225,24 +230,17 @@
         # ax + by + c = 0
         if x is None and y is not None:
             if abs(a) > ATOM:
-<<<<<<< HEAD
                 return Point((-c - b * y) / a, y)
-=======
-                return Point((-c - b * y) / (a + ATOM), y)
->>>>>>> f61f4ecb
             else:
                 return None
         elif x is not None and y is None:
             if abs(b) > ATOM:
-<<<<<<< HEAD
                 return Point(x, (-c - a * x) / b)
-=======
-                return Point(x, (-c - a * x) / (b + ATOM))
->>>>>>> f61f4ecb
             else:
                 return None
         elif x is not None and y is not None:
             if abs(a * x + b * y + c) < ATOM:
+            if abs(a * x + b * y + c) < ATOM:
                 return Point(x, y)
         return None
 
@@ -250,14 +248,18 @@
         d1 = self(p1.x, p1.y)
         d2 = self(p2.x, p2.y)
         if abs(d1) < ATOM or abs(d2) < ATOM:
+        if abs(d1) < ATOM or abs(d2) < ATOM:
             return None
+        return d1 * d2 < -ATOM
         return d1 * d2 < -ATOM
 
     def same_side(self, p1: "Point", p2: "Point") -> Optional[bool]:
         d1 = self(p1.x, p1.y)
         d2 = self(p2.x, p2.y)
         if abs(d1) < ATOM or abs(d2) < ATOM:
+        if abs(d1) < ATOM or abs(d2) < ATOM:
             return None
+        return d1 * d2 > ATOM
         return d1 * d2 > ATOM
 
     def sign(self, point: "Point") -> int:
@@ -378,7 +380,9 @@
         va = a - self.tail
         vb = b - self.tail
         if v.dot(va) > ATOM:
+        if v.dot(va) > ATOM:
             return a
+        if v.dot(vb) > ATOM:
         if v.dot(vb) > ATOM:
             return b
         raise InvalidLineIntersectError()
@@ -390,6 +394,7 @@
             center = center.foot(self)
         a, b = line_circle_intersection(self, Circle(center.foot(self), radius))
 
+        if (a - self.tail).dot(self.head - self.tail) > ATOM:
         if (a - self.tail).dot(self.head - self.tail) > ATOM:
             a, b = self.tail, a
         else:
@@ -453,10 +458,7 @@
     """Solve a x^2 + bx + c = 0."""
     a = 2.0 * a
     d = b * b - 2 * a * c
-<<<<<<< HEAD
     # if d < 0.:
-=======
->>>>>>> f61f4ecb
     if d < -ATOM:
         return None  # the caller should expect this result.
 
@@ -473,13 +475,17 @@
 
     d = math.sqrt((x1 - x0) ** 2 + (y1 - y0) ** 2)
     if abs(d) < ATOM:
+    if abs(d) < ATOM:
         raise InvalidQuadSolveError()
 
+    a = (r0**2 - r1**2 + d**2) / (2 * d + ATOM)
     a = (r0**2 - r1**2 + d**2) / (2 * d + ATOM)
     h = r0**2 - a**2
     if h < -ATOM:
+    if h < -ATOM:
         raise InvalidQuadSolveError()
     h = np.sqrt(h)
+    d += ATOM
     d += ATOM
     x2 = x0 + a * (x1 - x0) / d
     y2 = y0 + a * (y1 - y0) / d
@@ -499,11 +505,7 @@
     p, q = center.x, center.y
 
     if abs(b) < ATOM:
-<<<<<<< HEAD
         x = -c / a
-=======
-        x = -c / (a + ATOM)
->>>>>>> f61f4ecb
         x_p = x - p
         x_p2 = x_p * x_p
         y = solve_quad(1, -2 * q, q * q + x_p2 - r * r)
@@ -513,11 +515,7 @@
         return (Point(x, y1), Point(x, y2))
 
     if abs(a) < ATOM:
-<<<<<<< HEAD
         y = -c / b
-=======
-        y = -c / (b + ATOM)
->>>>>>> f61f4ecb
         y_q = y - q
         y_q2 = y_q * y_q
         x = solve_quad(1, -2 * p, p * p + y_q2 - r * r)
@@ -540,10 +538,7 @@
 
 def _check_between(a: Point, b: Point, c: Point) -> bool:
     """Whether a is between b & c."""
-<<<<<<< HEAD
     # return (a - b).dot(c - b) > 0 and (a - c).dot(b - c) > 0
-=======
->>>>>>> f61f4ecb
     return (a - b).dot(c - b) > ATOM and (a - c).dot(b - c) > ATOM
 
 
@@ -564,6 +559,7 @@
     x1, y1, x2, y2 = A.x, A.y, B.x, B.y
     dx, dy = x2 - x1, y2 - y1
     alpha = (-c - a * x1 - b * y1) / (a * dx + b * dy + ATOM)
+    alpha = (-c - a * x1 - b * y1) / (a * dx + b * dy + ATOM)
     return Point(x1 + alpha * dx, y1 + alpha * dy)
 
 
@@ -572,6 +568,7 @@
     a2, b2, c2 = line_2.coefficients  # a2x + b2y + c2 = 0
 
     d = a1 * b2 - a2 * b1
+    if abs(d) < ATOM:
     if abs(d) < ATOM:
         raise InvalidLineIntersectError
     return Point((c2 * b1 - c1 * b2) / (d + ATOM), (c1 * a2 - c2 * a1) / (d + ATOM))
