# Some variables are there for better code reading.


# Naming in geometry is a little different
# we stick to geometry naming to better read the code.


import math
from typing import TYPE_CHECKING, Optional, Union

from numpy.random import uniform as unif
from geosolver.lazy_loading import lazy_import
from geosolver.numerical import ATOM, close_enough

if TYPE_CHECKING:
    import numpy

np: "numpy" = lazy_import("numpy")


class Point:
    """Numerical point."""

    def __init__(self, x, y):
        self.x = x
        self.y = y

    def __lt__(self, other: "Point") -> bool:
        return (self.x, self.y) < (other.x, other.y)

    def __gt__(self, other: "Point") -> bool:
        return (self.x, self.y) > (other.x, other.y)

    def __add__(self, p: "Point") -> "Point":
        return Point(self.x + p.x, self.y + p.y)

    def __sub__(self, p: "Point") -> "Point":
        return Point(self.x - p.x, self.y - p.y)

    def __mul__(self, f: float) -> "Point":
        return Point(self.x * f, self.y * f)

    def __rmul__(self, f: float) -> "Point":
        return self * f

    def __truediv__(self, f: float) -> "Point":
        return Point(self.x / f, self.y / f)

    def __floordiv__(self, f: float) -> "Point":
        div = self / f  # true div
        return Point(int(div.x), int(div.y))

    def __str__(self) -> str:
        return "P({},{})".format(self.x, self.y)

    def close(self, point: "Point", tol: float = ATOM) -> bool:
        return abs(self.x - point.x) < tol and abs(self.y - point.y) < tol

    def midpoint(self, p: "Point") -> "Point":
        return Point(0.5 * (self.x + p.x), 0.5 * (self.y + p.y))

    def distance(self, p: Union["Point", "Line", "Circle"]) -> float:
        if isinstance(p, Line):
            return p.distance(self)
        if isinstance(p, Circle):
            return abs(p.radius - self.distance(p.center))
        dx = self.x - p.x
        dy = self.y - p.y
        return np.sqrt(dx * dx + dy * dy)

    def distance2(self, p: "Point") -> float:
        if isinstance(p, Line):
            return p.distance(self)
        dx = self.x - p.x
        dy = self.y - p.y
        return dx * dx + dy * dy

    def rotatea(self, ang: float) -> "Point":
        sinb, cosb = np.sin(ang), np.cos(ang)
        return self.rotate(sinb, cosb)

    def rotate(self, sinb: float, cosb: float) -> "Point":
        x, y = self.x, self.y
        return Point(x * cosb - y * sinb, x * sinb + y * cosb)

    def flip(self) -> "Point":
        return Point(-self.x, self.y)

    def perpendicular_line(self, line: "Line") -> "Line":
        return line.perpendicular_line(self)

    def foot(self, line: "Line") -> "Point":
        if isinstance(line, Line):
            perpendicular_line = line.perpendicular_line(self)
            return line_line_intersection(perpendicular_line, line)
        elif isinstance(line, Circle):
            c, r = line.center, line.radius
            return c + (self - c) * r / self.distance(c)
        raise ValueError("Dropping foot to weird type {}".format(type(line)))

    def parallel_line(self, line: "Line") -> "Line":
        return line.parallel_line(self)

    def norm(self) -> float:
        return np.sqrt(self.x**2 + self.y**2)

    def cos(self, other: "Point") -> float:
        x, y = self.x, self.y
        a, b = other.x, other.y
        return (x * a + y * b) / self.norm() / other.norm()

    def dot(self, other: "Point") -> float:
        return self.x * other.x + self.y * other.y

    def sign(self, line: "Line") -> int:
        return line.sign(self)

    def is_same(self, other: "Point") -> bool:
        return self.distance(other) <= ATOM


class Line:
    """Numerical line."""

    def __init__(
        self,
        p1: "Point" = None,
        p2: "Point" = None,
        coefficients: tuple[int, int, int] = None,
    ):
        if p1 is None and p2 is None and coefficients is None:
            self.coefficients = None, None, None
            return

        a, b, c = coefficients or (
            p1.y - p2.y,
            p2.x - p1.x,
            p1.x * p2.y - p2.x * p1.y,
        )

        # Make sure a is always positive (or always negative for that matter)
        # With a == 0, Assuming a = +epsilon > 0
        # Then b such that ax + by = 0 with y>0 should be negative.
        if a < 0.0 or np.fabs(a) < ATOM and b > 0.0:
            a, b, c = -a, -b, -c

        self.coefficients = a, b, c

    def parallel_line(self, p: "Point") -> "Line":
        a, b, _ = self.coefficients
        return Line(coefficients=(a, b, -a * p.x - b * p.y))

    def perpendicular_line(self, p: "Point") -> "Line":
        a, b, _ = self.coefficients
        return Line(p, p + Point(a, b))

    def greater_than(self, other: "Line") -> bool:
        a, b, _ = self.coefficients
        x, y, _ = other.coefficients
        # b/a > y/x
        return b * x > a * y

    def __gt__(self, other: "Line") -> bool:
        return self.greater_than(other)

    def __lt__(self, other: "Line") -> bool:
        return other.greater_than(self)

    def same(self, other: "Line") -> bool:
        a, b, c = self.coefficients
        x, y, z = other.coefficients
        return close_enough(a * y, b * x) and close_enough(b * z, c * y)

    def equal(self, other: "Line") -> bool:
        a, b, _ = self.coefficients
        x, y, _ = other.coefficients
        # b/a == y/x
        return b * x == a * y

    def less_than(self, other: "Line") -> bool:
        a, b, _ = self.coefficients
        x, y, _ = other.coefficients
        # b/a > y/x
        return b * x < a * y

    def intersect(self, obj: Union["Line", "Circle"]) -> tuple[Point, ...]:
        if isinstance(obj, Line):
            return line_line_intersection(self, obj)
        if isinstance(obj, Circle):
            return line_circle_intersection(self, obj)

    def distance(self, p: "Point") -> float:
        a, b, c = self.coefficients
        return abs(self(p.x, p.y)) / math.sqrt(a * a + b * b)

    def __call__(self, x: "Point", y: "Point" = None) -> float:
        if isinstance(x, Point) and y is None:
            return self(x.x, x.y)
        a, b, c = self.coefficients
        return x * a + y * b + c

    def is_parallel(self, other: "Line") -> bool:
        a, b, _ = self.coefficients
        x, y, _ = other.coefficients
        return abs(a * y - b * x) < ATOM

    def is_perp(self, other: "Line") -> bool:
        a, b, _ = self.coefficients
        x, y, _ = other.coefficients
        return abs(a * x + b * y) < ATOM

    def cross(self, other: "Line") -> float:
        a, b, _ = self.coefficients
        x, y, _ = other.coefficients
        return a * y - b * x

    def dot(self, other: "Line") -> float:
        a, b, _ = self.coefficients
        x, y, _ = other.coefficients
        return a * x + b * y

    def point_at(self, x: float = None, y: float = None) -> Optional[Point]:
        """Get a point on line closest to (x, y)."""
        a, b, c = self.coefficients
        # ax + by + c = 0
        if x is None and y is not None:
            if a != 0:
                return Point((-c - b * y) / a, y)
            else:
                return None
        elif x is not None and y is None:
            if b != 0:
                return Point(x, (-c - a * x) / b)
            else:
                return None
        elif x is not None and y is not None:
            if np.fabs(a * x + b * y + c) < ATOM:
                return Point(x, y)
        return None

    def diff_side(self, p1: "Point", p2: "Point") -> Optional[bool]:
        d1 = self(p1.x, p1.y)
        d2 = self(p2.x, p2.y)
        if np.fabs(d1) < ATOM or np.fabs(d2) < ATOM:
            return None
        return d1 * d2 < 0

    def same_side(self, p1: "Point", p2: "Point") -> Optional[bool]:
        d1 = self(p1.x, p1.y)
        d2 = self(p2.x, p2.y)
        if np.fabs(d1) < ATOM or np.fabs(d2) < ATOM:
            return None
        return d1 * d2 > 0.0

    def sign(self, point: "Point") -> int:
        s = self(point.x, point.y)
        if s > 0:
            return 1
        elif s < 0:
            return -1
        return 0

    def is_same(self, other: "Line") -> bool:
        a, b, c = self.coefficients
        x, y, z = other.coefficients
        return abs(a * y - b * x) <= ATOM and abs(b * z - c * y) <= ATOM

    def sample_within(self, points: list[Point], n: int = 5) -> list[Point]:
        """Sample a point within the boundary of points."""
        center = sum(points, Point(0.0, 0.0)) * (1.0 / len(points))
        radius = max([p.distance(center) for p in points])
        if close_enough(center.distance(self), radius):
            center = center.foot(self)
        a, b = line_circle_intersection(self, Circle(center.foot(self), radius))

        result = None
        best = -1.0
        for _ in range(n):
            rand = unif(0.0, 1.0)
            x = a + (b - a) * rand
            mind = min([x.distance(p) for p in points])
            if mind > best:
                best = mind
                result = x

        return [result]


class Circle:
    """Numerical circle."""

    def __init__(
        self,
        center: Optional[Point] = None,
        radius: Optional[float] = None,
        p1: Optional[Point] = None,
        p2: Optional[Point] = None,
        p3: Optional[Point] = None,
    ):
        if not center:
            if not (p1 and p2 and p3):
                self.center = self.radius = self.r2 = None
                return
                # raise ValueError('Circle without center need p1 p2 p3')

            l12 = _perpendicular_bisector(p1, p2)
            l23 = _perpendicular_bisector(p2, p3)
            center = line_line_intersection(l12, l23)

        self.center = center
        self.a, self.b = center.x, center.y

        if not radius:
            if not (p1 or p2 or p3):
                raise ValueError("Circle needs radius or p1 or p2 or p3")
            p = p1 or p2 or p3
            self.r2 = (self.a - p.x) ** 2 + (self.b - p.y) ** 2
            self.radius = math.sqrt(self.r2)
        else:
            self.radius = radius
            self.r2 = radius * radius

    def intersect(self, obj: Union["Line", "Circle"]) -> tuple[Point, ...]:
        if isinstance(obj, Line):
            return obj.intersect(self)
        if isinstance(obj, Circle):
            return circle_circle_intersection(self, obj)

    def sample_within(self, points: list[Point], n: int = 5) -> list[Point]:
        """Sample a point within the boundary of points."""
        result = None
        best = -1.0
        for _ in range(n):
            ang = unif(0.0, 2.0) * np.pi
            x = self.center + Point(np.cos(ang), np.sin(ang)) * self.radius
            mind = min([x.distance(p) for p in points])
            if mind > best:
                best = mind
                result = x

        return [result]


class HalfLine(Line):
    """Numerical ray."""

    def __init__(self, tail: "Point", head: "Point"):
        self.line = Line(tail, head)
        self.coefficients = self.line.coefficients
        self.tail = tail
        self.head = head

    def intersect(
        self, obj: Union["Line", "HalfLine", "Circle", "HoleCircle"]
    ) -> "Point":
        if isinstance(obj, (HalfLine, Line)):
            return line_line_intersection(self.line, obj)

        exclude = [self.tail]
        if isinstance(obj, HoleCircle):
            exclude += [obj.hole]

        a, b = line_circle_intersection(self.line, obj)
        if any([a.close(x) for x in exclude]):
            return b
        if any([b.close(x) for x in exclude]):
            return a

        v = self.head - self.tail
        va = a - self.tail
        vb = b - self.tail
        if v.dot(va) > 0:
            return a
        if v.dot(vb) > 0:
            return b
        raise InvalidLineIntersectError()

    def sample_within(self, points: list[Point], n: int = 5) -> list[Point]:
        center = sum(points, Point(0.0, 0.0)) * (1.0 / len(points))
        radius = max([p.distance(center) for p in points])
        if close_enough(center.distance(self.line), radius):
            center = center.foot(self)
        a, b = line_circle_intersection(self, Circle(center.foot(self), radius))

        if (a - self.tail).dot(self.head - self.tail) > 0:
            a, b = self.tail, a
        else:
            a, b = self.tail, b

        result = None
        best = -1.0
        for _ in range(n):
            x = a + (b - a) * unif(0.0, 1.0)
            mind = min([x.distance(p) for p in points])
            if mind > best:
                best = mind
                result = x

        return [result]


class HoleCircle(Circle):
    """Numerical circle with a missing point."""

    def __init__(self, center: "Point", radius: float, hole: "Point"):
        super().__init__(center, radius)
        self.hole = hole

    def intersect(
        self, obj: Union["Line", "HalfLine", "Circle", "HoleCircle"]
    ) -> "Point":
        if isinstance(obj, Line):
            a, b = line_circle_intersection(obj, self)
            if a.close(self.hole):
                return b
            return a
        if isinstance(obj, HalfLine):
            return obj.intersect(self)
        if isinstance(obj, Circle):
            a, b = circle_circle_intersection(obj, self)
            if a.close(self.hole):
                return b
            return a
        if isinstance(obj, HoleCircle):
            a, b = circle_circle_intersection(obj, self)
            if a.close(self.hole) or a.close(obj.hole):
                return b
            return a


def _perpendicular_bisector(p1: "Point", p2: "Point") -> "Line":
    midpoint = (p1 + p2) * 0.5
    return Line(midpoint, midpoint + Point(p2.y - p1.y, p1.x - p2.x))


class InvalidLineIntersectError(Exception):
    pass


class InvalidQuadSolveError(Exception):
    pass


def solve_quad(a: float, b: float, c: float) -> tuple[float, float]:
    """Solve a x^2 + bx + c = 0."""
    a = 2 * a
    d = b * b - 2 * a * c
    if d < 0:
        return None  # the caller should expect this result.

    y = math.sqrt(d)
    return (-b - y) / a, (-b + y) / a


def circle_circle_intersection(c1: Circle, c2: Circle) -> tuple[Point, Point]:
    """Returns a pair of Points as intersections of c1 and c2."""
    # circle 1: (x0, y0), radius r0
    # circle 2: (x1, y1), radius r1
    x0, y0, r0 = c1.a, c1.b, c1.radius
    x1, y1, r1 = c2.a, c2.b, c2.radius

    d = math.sqrt((x1 - x0) ** 2 + (y1 - y0) ** 2)
    if np.fabs(d) < ATOM:
        raise InvalidQuadSolveError()

    a = (r0**2 - r1**2 + d**2) / (2 * d)
    h = r0**2 - a**2
    if h < 0:
        raise InvalidQuadSolveError()
    h = np.sqrt(h)
    x2 = x0 + a * (x1 - x0) / d
    y2 = y0 + a * (y1 - y0) / d
    x3 = x2 + h * (y1 - y0) / d
    y3 = y2 - h * (x1 - x0) / d
    x4 = x2 - h * (y1 - y0) / d
    y4 = y2 + h * (x1 - x0) / d

    return Point(x3, y3), Point(x4, y4)


def line_circle_intersection(line: Line, circle: Circle) -> tuple[Point, Point]:
    """Returns a pair of points as intersections of line and circle."""
    a, b, c = line.coefficients
    r = float(circle.radius)
    center = circle.center
    p, q = center.x, center.y

    if np.fabs(b) < ATOM:
        x = -c / a
        x_p = x - p
        x_p2 = x_p * x_p
        y = solve_quad(1, -2 * q, q * q + x_p2 - r * r)
        if y is None:
            raise InvalidQuadSolveError()
        y1, y2 = y
        return (Point(x, y1), Point(x, y2))

    if np.fabs(a) < ATOM:
        y = -c / b
        y_q = y - q
        y_q2 = y_q * y_q
        x = solve_quad(1, -2 * p, p * p + y_q2 - r * r)
        if x is None:
            raise InvalidQuadSolveError()
        x1, x2 = x
        return (Point(x1, y), Point(x2, y))

    c_ap = c + a * p
    a2 = a * a
    y = solve_quad(
        a2 + b * b, 2 * (b * c_ap - a2 * q), c_ap * c_ap + a2 * (q * q - r * r)
    )
    if y is None:
        raise InvalidQuadSolveError()
    y1, y2 = y

    return Point(-(b * y1 + c) / a, y1), Point(-(b * y2 + c) / a, y2)


def _check_between(a: Point, b: Point, c: Point) -> bool:
    """Whether a is between b & c."""
    return (a - b).dot(c - b) > 0 and (a - c).dot(b - c) > 0


def circle_segment_intersect(circle: Circle, p1: Point, p2: Point) -> list[Point]:
    line = Line(p1, p2)
    px, py = line_circle_intersection(line, circle)

    result = []
    if _check_between(px, p1, p2):
        result.append(px)
    if _check_between(py, p1, p2):
        result.append(py)
    return result


def line_segment_intersection(line: Line, A: Point, B: Point) -> Point:
    a, b, c = line.coefficients
    x1, y1, x2, y2 = A.x, A.y, B.x, B.y
    dx, dy = x2 - x1, y2 - y1
    alpha = (-c - a * x1 - b * y1) / (a * dx + b * dy)
    return Point(x1 + alpha * dx, y1 + alpha * dy)


def line_line_intersection(line_1: Line, line_2: Line) -> Point:
    a1, b1, c1 = line_1.coefficients  # a1x + b1y + c1 = 0
    a2, b2, c2 = line_2.coefficients  # a2x + b2y + c2 = 0

    d = a1 * b2 - a2 * b1
    if np.fabs(d) < ATOM:
<<<<<<< HEAD
        import pdb

        pdb.set_trace()
        print(">>")
=======
>>>>>>> a33c4630
        raise InvalidLineIntersectError
    return Point((c2 * b1 - c1 * b2) / d, (c1 * a2 - c2 * a1) / d)


def bring_together(
    a: Point, b: Point, c: Point, d: Point
) -> tuple[Point, Point, Point, Point]:
    ab = Line(a, b)
    cd = Line(c, d)
    x = line_line_intersection(ab, cd)
    unit = Circle(center=x, radius=1.0)
    y, _ = line_circle_intersection(ab, unit)
    z, _ = line_circle_intersection(cd, unit)
    return x, y, x, z


def reduce(
    objs: list[Union[Point, Line, Circle, HalfLine, HoleCircle]],
    existing_points: list[Point],
) -> list[Point]:
    """Reduce intersecting objects into one point of intersections."""
    if all(isinstance(o, Point) for o in objs):
        return objs

    elif len(objs) == 1:
        return objs[0].sample_within(existing_points)

    elif len(objs) == 2:
        a, b = objs
        result = a.intersect(b)
        if isinstance(result, Point):
            return [result]
        a, b = result
        a_close = any([a.close(x) for x in existing_points])
        if a_close:
            return [b]
        b_close = any([b.close(x) for x in existing_points])
        if b_close:
            return [a]
        return [np.random.choice([a, b])]

    else:
        raise ValueError(f"Cannot reduce {objs}")<|MERGE_RESOLUTION|>--- conflicted
+++ resolved
@@ -548,13 +548,6 @@
 
     d = a1 * b2 - a2 * b1
     if np.fabs(d) < ATOM:
-<<<<<<< HEAD
-        import pdb
-
-        pdb.set_trace()
-        print(">>")
-=======
->>>>>>> a33c4630
         raise InvalidLineIntersectError
     return Point((c2 * b1 - c1 * b2) / d, (c1 * a2 - c2 * a1) / d)
 
