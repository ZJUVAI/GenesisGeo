"""Utilities for string manipulation in the DSL."""

from geosolver.predicates import Predicate
<<<<<<< HEAD
from geosolver.statement import list_eqratio3
=======
from geosolver.listing import list_eqratio3
>>>>>>> 0dd997d1


MAP_SYMBOL = {
    "C": Predicate.COLLINEAR.value,
    "X": Predicate.COLLINEAR_X.value,
    "P": Predicate.PARALLEL.value,
    "T": Predicate.PERPENDICULAR.value,
    "M": Predicate.MIDPOINT.value,
    "D": Predicate.CONGRUENT.value,
    "I": Predicate.CIRCLE.value,
    "O": Predicate.CYCLIC.value,
    "^": Predicate.EQANGLE.value,
    "/": Predicate.EQRATIO.value,
    "%": Predicate.EQRATIO.value,
    "S": Predicate.SIMILAR_TRIANGLE.value,
    "=": Predicate.CONTRI_TRIANGLE.value,
    "A": Predicate.COMPUTE_ANGLE.value,
    "R": Predicate.COMPUTE_RATIO.value,
    "Q": Predicate.FIX_C.value,
    "E": Predicate.FIX_L.value,
    "V": Predicate.FIX_B.value,
    "H": Predicate.FIX_T.value,
    "Z": Predicate.FIX_P.value,
    "Y": Predicate.IND.value,
}


def map_symbol(c: str) -> str:
    return MAP_SYMBOL[c]


def map_symbol_inv(c: str) -> str:
    return {v: k for k, v in MAP_SYMBOL.items()}[c]


def pretty2r(a: str, b: str, c: str, d: str) -> str:
    if b in (c, d):
        a, b = b, a

    if a == d:
        c, d = d, c

    return f"{a} {b} {c} {d}"


def pretty2a(a: str, b: str, c: str, d: str) -> str:
    if b in (c, d):
        a, b = b, a

    if a == d:
        c, d = d, c

    return f"{a} {b} {c} {d}"


def pretty_angle(a: str, b: str, c: str, d: str) -> str:
    if b in (c, d):
        a, b = b, a
    if a == d:
        c, d = d, c

    if a == c:
        return f"\u2220{b}{a}{d}"
    return f"\u2220({a}{b}-{c}{d})"


def pretty_nl(name: str, args: list[str]) -> str:
    """Natural lang formatting a predicate."""
    if name == Predicate.CONSTANT_ANGLE.value:
        a, b, c, d, y = args
        return f"{pretty_angle(a, b, c, d)} = {y}"
    if name == Predicate.CONSTANT_RATIO.value:
        a, b, c, d, y = args
        return f"{a}{b}:{c}{d} = {y}"
    if name == Predicate.COMPUTE_ANGLE.value:
        a, b, c, d = args
        return f"{pretty_angle(a, b, c, d)}"
    if name in [Predicate.COLLINEAR.value, "C"]:
        return "" + ",".join(args) + " are collinear"
    if name == Predicate.COLLINEAR_X.value:
        return "" + ",".join(list(set(args))) + " are collinear"
    if name in [Predicate.CYCLIC.value, "O"]:
        return "" + ",".join(args) + " are concyclic"
    if name in [Predicate.MIDPOINT.value, "midpoint", "M"]:
        x, a, b = args
        return f"{x} is midpoint of {a}{b}"
    if name in [Predicate.EQANGLE.value, Predicate.EQANGLE6.value, "^"]:
        a, b, c, d, e, f, g, h = args
        return f"{pretty_angle(a, b, c, d)} = {pretty_angle(e, f, g, h)}"
    if name in [Predicate.EQRATIO.value, Predicate.EQRATIO6.value, "/"]:
        return _ratio_pretty(args)
    if name == Predicate.EQRATIO3.value:
        return " & ".join(_ratio_pretty(ratio) for ratio in list_eqratio3(args))
    if name in [Predicate.CONGRUENT.value, "D"]:
        a, b, c, d = args
        return f"{a}{b} = {c}{d}"
    if name in [Predicate.PERPENDICULAR.value, "T"]:
        if len(args) == 2:  # this is algebraic derivation.
            ab, cd = args  # ab = 'd( ... )'
            return f"{ab} \u27c2 {cd}"
        a, b, c, d = args
        return f"{a}{b} \u27c2 {c}{d}"
    if name in [Predicate.PARALLEL.value, "P"]:
        if len(args) == 2:  # this is algebraic derivation.
            ab, cd = args  # ab = 'd( ... )'
            return f"{ab} \u2225 {cd}"
        a, b, c, d = args
        return f"{a}{b} \u2225 {c}{d}"
    if name in [
        Predicate.SIMILAR_TRIANGLE_REFLECTED.value,
        Predicate.SIMILAR_TRIANGLE.value,
        Predicate.SIMILAR_TRIANGLE_BOTH.value,
    ]:
        a, b, c, x, y, z = args
        return f"\u0394{a}{b}{c} is similar to \u0394{x}{y}{z}"
    if name in [
        Predicate.CONTRI_TRIANGLE_REFLECTED.value,
        Predicate.CONTRI_TRIANGLE.value,
        Predicate.CONTRI_TRIANGLE_BOTH.value,
    ]:
        a, b, c, x, y, z = args
        return f"\u0394{a}{b}{c} is congruent to \u0394{x}{y}{z}"
    if name in [Predicate.CIRCLE.value, "I"]:
        o, a, b, c = args
        return f"{o} is the circumcenter of \\Delta {a}{b}{c}"
    if name == "foot":
        a, b, c, d = args
        return f"{a} is the foot of {b} on {c}{d}"


def _ratio_pretty(args: list[str]):
    return "{}{}:{}{} = {}{}:{}{}".format(*args)


def pretty(txt: tuple[str, ...]) -> str:
    """Pretty formating a predicate string."""
    if isinstance(txt, str):
        txt = txt.split(" ")
    name, *args = txt
    if name == Predicate.IND.value:
        return "Y " + " ".join(args)
    if name in [
        Predicate.FIX_C.value,
        Predicate.FIX_L.value,
        Predicate.FIX_B.value,
        Predicate.FIX_T.value,
        Predicate.FIX_P.value,
    ]:
        return map_symbol_inv(name) + " " + " ".join(args)
    if name == Predicate.COMPUTE_ANGLE.value:
        a, b, c, d = args
        return "A " + " ".join(args)
    if name == Predicate.COMPUTE_RATIO.value:
        a, b, c, d = args
        return "R " + " ".join(args)
    if name == Predicate.CONSTANT_ANGLE.value:
        a, b, c, d, y = args
        return f"^ {pretty2a(a, b, c, d)} {y}"
    if name == Predicate.CONSTANT_RATIO.value:
        a, b, c, d, y = args
        return f"/ {pretty2r(a, b, c, d)} {y}"
    if name == Predicate.COLLINEAR.value:
        return "C " + " ".join(args)
    if name == Predicate.COLLINEAR_X.value:
        return "X " + " ".join(args)
    if name == Predicate.CYCLIC.value:
        return "O " + " ".join(args)
    if name in [Predicate.MIDPOINT.value, "midpoint"]:
        x, a, b = args
        return f"M {x} {a} {b}"
    if name == Predicate.EQANGLE.value:
        a, b, c, d, e, f, g, h = args
        return f"^ {pretty2a(a, b, c, d)} {pretty2a(e, f, g, h)}"
    if name == Predicate.EQRATIO.value:
        a, b, c, d, e, f, g, h = args
        return f"/ {pretty2r(a, b, c, d)} {pretty2r(e, f, g, h)}"
    if name == Predicate.EQRATIO3.value:
        a, b, c, d, o, o = args
        return f"S {o} {a} {b} {o} {c} {d}"
    if name == Predicate.CONGRUENT.value:
        a, b, c, d = args
        return f"D {a} {b} {c} {d}"
    if name == Predicate.PERPENDICULAR.value:
        if len(args) == 2:  # this is algebraic derivation.
            ab, cd = args  # ab = 'd( ... )'
            return f"T {ab} {cd}"
        a, b, c, d = args
        return f"T {a} {b} {c} {d}"
    if name == Predicate.PARALLEL.value:
        if len(args) == 2:  # this is algebraic derivation.
            ab, cd = args  # ab = 'd( ... )'
            return f"P {ab} {cd}"
        a, b, c, d = args
        return f"P {a} {b} {c} {d}"
    if name in [
        Predicate.SIMILAR_TRIANGLE_REFLECTED.value,
        Predicate.SIMILAR_TRIANGLE.value,
        Predicate.SIMILAR_TRIANGLE_BOTH.value,
    ]:
        a, b, c, x, y, z = args
        return f"S {a} {b} {c} {x} {y} {z}"
    if name in [
        Predicate.CONTRI_TRIANGLE_REFLECTED.value,
        Predicate.CONTRI_TRIANGLE.value,
        Predicate.CONTRI_TRIANGLE_BOTH.value,
    ]:
        a, b, c, x, y, z = args
        return f"= {a} {b} {c} {x} {y} {z}"
    if name == Predicate.CIRCLE.value:
        o, a, b, c = args
        return f"I {o} {a} {b} {c}"
    if name == "foot":
        a, b, c, d = args
        return f"F {a} {b} {c} {d}"
    return " ".join(txt)<|MERGE_RESOLUTION|>--- conflicted
+++ resolved
@@ -1,11 +1,7 @@
 """Utilities for string manipulation in the DSL."""
 
 from geosolver.predicates import Predicate
-<<<<<<< HEAD
-from geosolver.statement import list_eqratio3
-=======
 from geosolver.listing import list_eqratio3
->>>>>>> 0dd997d1
 
 
 MAP_SYMBOL = {
