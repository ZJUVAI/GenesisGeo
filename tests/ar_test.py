# Copyright 2023 DeepMind Technologies Limited
#
# Licensed under the Apache License, Version 2.0 (the "License");
# you may not use this file except in compliance with the License.
# You may obtain a copy of the License at
#
#    http://www.apache.org/licenses/LICENSE-2.0
#
# Unless required by applicable law or agreed to in writing, software
# distributed under the License is distributed on an "AS IS" BASIS,
# WITHOUT WARRANTIES OR CONDITIONS OF ANY KIND, either express or implied.
# See the License for the specific language governing permissions and
# limitations under the License.
# ==============================================================================

"""Unit tests for ar.py."""

import pytest
import pytest_check as check
<<<<<<< HEAD
import geosolver.algebraic.geometric_tables as geometric_tables
from geosolver.dependencies.empty_dependency import EmptyDependency
from geosolver.proof import Proof
from geosolver.problem import Definition, Problem, Theorem
=======
from geosolver.api import GeometricSolverBuilder
import geosolver.ar as ar
import geosolver.problem as pr
>>>>>>> b8f8fc10


class TestAR:
    @pytest.fixture(autouse=True)
    def setup(self):
<<<<<<< HEAD
        self.defs = Definition.from_txt_file("defs.txt", to_dict=True)
        self.rules = Theorem.from_txt_file("rules.txt", to_dict=True)
=======
        self.solver_builder = GeometricSolverBuilder()
>>>>>>> b8f8fc10

    def test_update_groups(self):
        """Test for update_groups."""
        groups1 = [{1, 2}, {3, 4, 5}, {6, 7}]
        groups2 = [{2, 3, 8}, {9, 10, 11}]

        _, links, history = geometric_tables.update_groups(groups1, groups2)
        check.equal(
            history,
            [
                [{1, 2, 3, 4, 5, 8}, {6, 7}],
                [{1, 2, 3, 4, 5, 8}, {6, 7}, {9, 10, 11}],
            ],
        )
        check.equal(links, [(2, 3), (3, 8), (9, 10), (10, 11)])

        groups1 = [{1, 2}, {3, 4}, {5, 6}, {7, 8}]
        groups2 = [{2, 3, 8, 9, 10}, {3, 6, 11}]

        _, links, history = geometric_tables.update_groups(groups1, groups2)
        check.equal(
            history,
            [
                [{1, 2, 3, 4, 7, 8, 9, 10}, {5, 6}],
                [{1, 2, 3, 4, 5, 6, 7, 8, 9, 10, 11}],
            ],
        )
        check.equal(links, [(2, 3), (3, 8), (8, 9), (9, 10), (3, 6), (6, 11)])

        groups1 = []
        groups2 = [{1, 2}, {3, 4}, {5, 6}, {2, 3}]

        _, links, history = geometric_tables.update_groups(groups1, groups2)
        check.equal(
            history,
            [
                [{1, 2}],
                [{1, 2}, {3, 4}],
                [{1, 2}, {3, 4}, {5, 6}],
                [{1, 2, 3, 4}, {5, 6}],
            ],
        )
        check.equal(links, [(1, 2), (3, 4), (5, 6), (2, 3)])

    def test_generic_table_simple(self):
        tb = geometric_tables.Table()

        # If a-b = b-c & d-a = c-d
        tb.add_eq4("a", "b", "b", "c", "fact1")
        tb.add_eq4("d", "a", "c", "d", "fact2")
        tb.add_eq4("x", "y", "z", "t", "fact3")  # distractor fact

        # Then b=d, because {fact1, fact2} but not fact3.
        result = list(tb.get_all_eqs_and_why())
        check.is_in(("b", "d", ["fact1", "fact2"]), result)

    def test_angle_table_inbisector_exbisector(self):
        """Test that AR can figure out bisector & ex-bisector are perpendicular."""
        # Load the scenario that we have cd is bisector of acb and
        # ce is the ex-bisector of acb.
<<<<<<< HEAD
        problem = Problem.from_txt(
            "a b c = triangle a b c; d = incenter d a b c; e = excenter e a b c ?"
            " perp d c c e"
        )
        proof, _ = Proof.build_problem(problem, self.defs)
=======

        solver = self.solver_builder.load_problem_from_txt(
            "a b c = triangle a b c; "
            "d = incenter d a b c; "
            "e = excenter e a b c "
            "? perp d c c e"
        ).build()
        g = solver.proof_state
>>>>>>> b8f8fc10

        # Create an external angle table:
        tb = geometric_tables.AngleTable("pi")

        # Add bisector & ex-bisector facts into the table:
        ca, cd, cb, ce = proof.symbols_graph.names2nodes(
            ["d(ac)", "d(cd)", "d(bc)", "d(ce)"]
        )
        tb.add_eqangle(ca, cd, cd, cb, "fact1")
        tb.add_eqangle(ce, ca, cb, ce, "fact2")

        # Add a distractor fact to make sure traceback does not include this fact
        ab = proof.symbols_graph.names2nodes(["d(ab)"])[0]
        tb.add_eqangle(ab, cb, cb, ca, "fact3")

        # Check for all new equalities
        result = list(tb.get_all_eqs_and_why())

        # halfpi is represented as a tuple (1, 2)
        halfpi = (1, 2)

        # check that cd-ce == halfpi and this is because fact1 & fact2, not fact3
        check.equal(
            result,
            [
                (cd, ce, halfpi, ["fact1", "fact2"]),
                (ce, cd, halfpi, ["fact1", "fact2"]),
            ],
        )

    def test_angle_table_equilateral_triangle(self):
        """Test that AR can figure out triangles with 3 equal angles => each is pi/3."""
        # Load an equaliteral scenario
<<<<<<< HEAD
        problem = Problem.from_txt("a b c = ieq_triangle ? cong a b a c")
        proof, _ = Proof.build_problem(problem, self.defs)
=======
        solver = self.solver_builder.load_problem_from_txt(
            "a b c = ieq_triangle " "? cong a b a c"
        ).build()
        g = solver.proof_state
>>>>>>> b8f8fc10

        # Add two eqangles facts because ieq_triangle only add congruent sides
        a, b, c = proof.symbols_graph.names2nodes("abc")
        proof.statements_adder._add_eqangle(
            [a, b, b, c, b, c, c, a], EmptyDependency(0, None)
        )
        proof.statements_adder._add_eqangle(
            [b, c, c, a, c, a, a, b], EmptyDependency(0, None)
        )

        # Create an external angle table:
        tb = geometric_tables.AngleTable("pi")

        # Add the fact that there are three equal angles
        ab, bc, ca = proof.symbols_graph.names2nodes(["d(ab)", "d(bc)", "d(ac)"])
        tb.add_eqangle(ab, bc, bc, ca, "fact1")
        tb.add_eqangle(bc, ca, ca, ab, "fact2")

        # Now check for all new equalities
        result = list(tb.get_all_eqs_and_why())
        result = [(x.name, y.name, z, t) for x, y, z, t in result]

        # 1/3 pi is represented as a tuple angle_60
        angle_60 = (1, 3)
        angle_120 = (2, 3)

        # check that angles constants are created and figured out:
        check.equal(
            result,
            [
                ("d(bc)", "d(ac)", angle_120, ["fact1", "fact2"]),
                ("d(ab)", "d(bc)", angle_120, ["fact1", "fact2"]),
                ("d(ac)", "d(ab)", angle_120, ["fact1", "fact2"]),
                ("d(ac)", "d(bc)", angle_60, ["fact1", "fact2"]),
                ("d(bc)", "d(ab)", angle_60, ["fact1", "fact2"]),
                ("d(ab)", "d(ac)", angle_60, ["fact1", "fact2"]),
            ],
        )

    def test_incenter_excenter_touchpoints(self):
        """Test that AR can figure out incenter/excenter touchpoints are equidistant to midpoint."""
<<<<<<< HEAD

        problem = Problem.from_txt(
            "a b c = triangle a b c; d1 d2 d3 d = incenter2 a b c; e1 e2 e3 e ="
            " excenter2 a b c ? perp d c c e",
            translate=False,
        )
        proof, _ = Proof.build_problem(problem, self.defs)
=======
        solver = self.solver_builder.load_problem_from_txt(
            "a b c = triangle a b c; "
            "d1 d2 d3 d = incenter2 a b c; "
            "e1 e2 e3 e = excenter2 a b c "
            "? perp d c c e",
            translate=False,
        ).build()
        g = solver.proof_state
>>>>>>> b8f8fc10

        a, b, c, ab, bc, ca, d1, d2, d3, e1, e2, e3 = proof.symbols_graph.names2nodes(
            ["a", "b", "c", "ab", "bc", "ac", "d1", "d2", "d3", "e1", "e2", "e3"]
        )

        # Create an external distance table:
        tb = geometric_tables.DistanceTable()

        # DD can figure out the following facts,
        # we manually add them to AR.
        tb.add_cong(ab, ca, a, d3, a, d2, "fact1")
        tb.add_cong(ab, ca, a, e3, a, e2, "fact2")
        tb.add_cong(ca, bc, c, d2, c, d1, "fact5")
        tb.add_cong(ca, bc, c, e2, c, e1, "fact6")
        tb.add_cong(bc, ab, b, d1, b, d3, "fact3")
        tb.add_cong(bc, ab, b, e1, b, e3, "fact4")

        # Now we check whether tb has figured out that
        # distance(b, d1) == distance(e1, c)

        # linear comb exprssion of each variables:
        b = tb.v2e["bc:b"]
        c = tb.v2e["bc:c"]
        d1 = tb.v2e["bc:d1"]
        e1 = tb.v2e["bc:e1"]

        check.equal(geometric_tables.minus(d1, b), geometric_tables.minus(c, e1))<|MERGE_RESOLUTION|>--- conflicted
+++ resolved
@@ -17,27 +17,15 @@
 
 import pytest
 import pytest_check as check
-<<<<<<< HEAD
 import geosolver.algebraic.geometric_tables as geometric_tables
 from geosolver.dependencies.empty_dependency import EmptyDependency
-from geosolver.proof import Proof
-from geosolver.problem import Definition, Problem, Theorem
-=======
 from geosolver.api import GeometricSolverBuilder
-import geosolver.ar as ar
-import geosolver.problem as pr
->>>>>>> b8f8fc10
 
 
 class TestAR:
     @pytest.fixture(autouse=True)
     def setup(self):
-<<<<<<< HEAD
-        self.defs = Definition.from_txt_file("defs.txt", to_dict=True)
-        self.rules = Theorem.from_txt_file("rules.txt", to_dict=True)
-=======
         self.solver_builder = GeometricSolverBuilder()
->>>>>>> b8f8fc10
 
     def test_update_groups(self):
         """Test for update_groups."""
@@ -98,13 +86,6 @@
         """Test that AR can figure out bisector & ex-bisector are perpendicular."""
         # Load the scenario that we have cd is bisector of acb and
         # ce is the ex-bisector of acb.
-<<<<<<< HEAD
-        problem = Problem.from_txt(
-            "a b c = triangle a b c; d = incenter d a b c; e = excenter e a b c ?"
-            " perp d c c e"
-        )
-        proof, _ = Proof.build_problem(problem, self.defs)
-=======
 
         solver = self.solver_builder.load_problem_from_txt(
             "a b c = triangle a b c; "
@@ -112,8 +93,7 @@
             "e = excenter e a b c "
             "? perp d c c e"
         ).build()
-        g = solver.proof_state
->>>>>>> b8f8fc10
+        proof = solver.proof_state
 
         # Create an external angle table:
         tb = geometric_tables.AngleTable("pi")
@@ -147,15 +127,10 @@
     def test_angle_table_equilateral_triangle(self):
         """Test that AR can figure out triangles with 3 equal angles => each is pi/3."""
         # Load an equaliteral scenario
-<<<<<<< HEAD
-        problem = Problem.from_txt("a b c = ieq_triangle ? cong a b a c")
-        proof, _ = Proof.build_problem(problem, self.defs)
-=======
         solver = self.solver_builder.load_problem_from_txt(
             "a b c = ieq_triangle " "? cong a b a c"
         ).build()
-        g = solver.proof_state
->>>>>>> b8f8fc10
+        proof = solver.proof_state
 
         # Add two eqangles facts because ieq_triangle only add congruent sides
         a, b, c = proof.symbols_graph.names2nodes("abc")
@@ -197,15 +172,6 @@
 
     def test_incenter_excenter_touchpoints(self):
         """Test that AR can figure out incenter/excenter touchpoints are equidistant to midpoint."""
-<<<<<<< HEAD
-
-        problem = Problem.from_txt(
-            "a b c = triangle a b c; d1 d2 d3 d = incenter2 a b c; e1 e2 e3 e ="
-            " excenter2 a b c ? perp d c c e",
-            translate=False,
-        )
-        proof, _ = Proof.build_problem(problem, self.defs)
-=======
         solver = self.solver_builder.load_problem_from_txt(
             "a b c = triangle a b c; "
             "d1 d2 d3 d = incenter2 a b c; "
@@ -213,8 +179,7 @@
             "? perp d c c e",
             translate=False,
         ).build()
-        g = solver.proof_state
->>>>>>> b8f8fc10
+        proof = solver.proof_state
 
         a, b, c, ab, bc, ca, d1, d2, d3, e1, e2, e3 = proof.symbols_graph.names2nodes(
             ["a", "b", "c", "ab", "bc", "ac", "d1", "d2", "d3", "e1", "e2", "e3"]
